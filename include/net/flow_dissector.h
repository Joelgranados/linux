--- conflicted
+++ resolved
@@ -372,12 +372,8 @@
 }
 
 #ifdef CONFIG_BPF_SYSCALL
-<<<<<<< HEAD
-int flow_dissector_bpf_prog_attach(struct net *net, struct bpf_prog *prog);
-=======
 int flow_dissector_bpf_prog_attach_check(struct net *net,
 					 struct bpf_prog *prog);
->>>>>>> 84569f32
 #endif /* CONFIG_BPF_SYSCALL */
 
 #endif