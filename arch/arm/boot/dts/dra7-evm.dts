/*
 * Copyright (C) 2013 Texas Instruments Incorporated - http://www.ti.com/
 *
 * This program is free software; you can redistribute it and/or modify
 * it under the terms of the GNU General Public License version 2 as
 * published by the Free Software Foundation.
 */
/dts-v1/;

#include "dra74x.dtsi"
#include "dra7-evm-common.dtsi"
#include "dra74x-mmc-iodelay.dtsi"

/ {
	model = "TI DRA742";
	compatible = "ti,dra7-evm", "ti,dra742", "ti,dra74", "ti,dra7";

	memory@0 {
		device_type = "memory";
		reg = <0x0 0x80000000 0x0 0x60000000>; /* 1536 MB */
	};

	evm_1v8_sw: fixedregulator-evm_1v8 {
		compatible = "regulator-fixed";
		regulator-name = "evm_1v8";
		vin-supply = <&smps9_reg>;
		regulator-min-microvolt = <1800000>;
		regulator-max-microvolt = <1800000>;
	};

	evm_3v3_sd: fixedregulator-sd {
		compatible = "regulator-fixed";
		regulator-name = "evm_3v3_sd";
		regulator-min-microvolt = <3300000>;
		regulator-max-microvolt = <3300000>;
		enable-active-high;
		gpio = <&pcf_gpio_21 5 GPIO_ACTIVE_HIGH>;
	};

	evm_3v3_sw: fixedregulator-evm_3v3_sw {
		compatible = "regulator-fixed";
		regulator-name = "evm_3v3_sw";
		vin-supply = <&sysen1>;
		regulator-min-microvolt = <3300000>;
		regulator-max-microvolt = <3300000>;
	};

	aic_dvdd: fixedregulator-aic_dvdd {
		/* TPS77018DBVT */
		compatible = "regulator-fixed";
		regulator-name = "aic_dvdd";
		vin-supply = <&evm_3v3_sw>;
		regulator-min-microvolt = <1800000>;
		regulator-max-microvolt = <1800000>;
	};

	extcon_usb2: extcon_usb2 {
		compatible = "linux,extcon-usb-gpio";
		id-gpio = <&pcf_gpio_21 2 GPIO_ACTIVE_HIGH>;
	};

	vtt_fixed: fixedregulator-vtt {
		compatible = "regulator-fixed";
		regulator-name = "vtt_fixed";
		regulator-min-microvolt = <1350000>;
		regulator-max-microvolt = <1350000>;
		regulator-always-on;
		regulator-boot-on;
		enable-active-high;
		vin-supply = <&sysen2>;
		gpio = <&gpio7 11 GPIO_ACTIVE_HIGH>;
	};

};

&dra7_pmx_core {
	dcan1_pins_default: dcan1_pins_default {
		pinctrl-single,pins = <
			DRA7XX_CORE_IOPAD(0x37d0, PIN_OUTPUT_PULLUP | MUX_MODE0) /* dcan1_tx */
			DRA7XX_CORE_IOPAD(0x3818, PULL_UP | MUX_MODE1) /* wakeup0.dcan1_rx */
		>;
	};

	dcan1_pins_sleep: dcan1_pins_sleep {
		pinctrl-single,pins = <
			DRA7XX_CORE_IOPAD(0x37d0, MUX_MODE15 | PULL_UP)	/* dcan1_tx.off */
			DRA7XX_CORE_IOPAD(0x3818, MUX_MODE15 | PULL_UP)	/* wakeup0.off */
		>;
	};

	mmc1_pins_default: mmc1_pins_default {
		pinctrl-single,pins = <
			DRA7XX_CORE_IOPAD(0x376c, PIN_INPUT | MUX_MODE14)	/* mmc1sdcd.gpio219 */
			DRA7XX_CORE_IOPAD(0x3754, PIN_INPUT_PULLUP | MUX_MODE0) /* mmc1_clk.clk */
			DRA7XX_CORE_IOPAD(0x3758, PIN_INPUT_PULLUP | MUX_MODE0) /* mmc1_cmd.cmd */
			DRA7XX_CORE_IOPAD(0x375c, PIN_INPUT_PULLUP | MUX_MODE0) /* mmc1_dat0.dat0 */
			DRA7XX_CORE_IOPAD(0x3760, PIN_INPUT_PULLUP | MUX_MODE0) /* mmc1_dat1.dat1 */
			DRA7XX_CORE_IOPAD(0x3764, PIN_INPUT_PULLUP | MUX_MODE0) /* mmc1_dat2.dat2 */
			DRA7XX_CORE_IOPAD(0x3768, PIN_INPUT_PULLUP | MUX_MODE0) /* mmc1_dat3.dat3 */
		>;
	};

	mmc2_pins_default: mmc2_pins_default {
		pinctrl-single,pins = <
			DRA7XX_CORE_IOPAD(0x349c, PIN_INPUT_PULLUP | MUX_MODE1) /* gpmc_a23.mmc2_clk */
			DRA7XX_CORE_IOPAD(0x34b0, PIN_INPUT_PULLUP | MUX_MODE1) /* gpmc_cs1.mmc2_cmd */
			DRA7XX_CORE_IOPAD(0x34a0, PIN_INPUT_PULLUP | MUX_MODE1) /* gpmc_a24.mmc2_dat0 */
			DRA7XX_CORE_IOPAD(0x34a4, PIN_INPUT_PULLUP | MUX_MODE1) /* gpmc_a25.mmc2_dat1 */
			DRA7XX_CORE_IOPAD(0x34a8, PIN_INPUT_PULLUP | MUX_MODE1) /* gpmc_a26.mmc2_dat2 */
			DRA7XX_CORE_IOPAD(0x34ac, PIN_INPUT_PULLUP | MUX_MODE1) /* gpmc_a27.mmc2_dat3 */
			DRA7XX_CORE_IOPAD(0x348c, PIN_INPUT_PULLUP | MUX_MODE1) /* gpmc_a19.mmc2_dat4 */
			DRA7XX_CORE_IOPAD(0x3490, PIN_INPUT_PULLUP | MUX_MODE1) /* gpmc_a20.mmc2_dat5 */
			DRA7XX_CORE_IOPAD(0x3494, PIN_INPUT_PULLUP | MUX_MODE1) /* gpmc_a21.mmc2_dat6 */
			DRA7XX_CORE_IOPAD(0x3498, PIN_INPUT_PULLUP | MUX_MODE1) /* gpmc_a22.mmc2_dat7 */
		>;
	};
};

&i2c1 {
	status = "okay";
	clock-frequency = <400000>;

	tps659038: tps659038@58 {
		compatible = "ti,tps659038";
		reg = <0x58>;
		ti,palmas-override-powerhold;
		ti,system-power-controller;

		tps659038_pmic {
			compatible = "ti,tps659038-pmic";

			regulators {
				smps123_reg: smps123 {
					/* VDD_MPU */
					regulator-name = "smps123";
					regulator-min-microvolt = < 850000>;
					regulator-max-microvolt = <1250000>;
					regulator-always-on;
					regulator-boot-on;
				};

				smps45_reg: smps45 {
					/* VDD_DSPEVE */
					regulator-name = "smps45";
					regulator-min-microvolt = < 850000>;
					regulator-max-microvolt = <1250000>;
					regulator-always-on;
					regulator-boot-on;
				};

				smps6_reg: smps6 {
					/* VDD_GPU - over VDD_SMPS6 */
					regulator-name = "smps6";
					regulator-min-microvolt = <850000>;
					regulator-max-microvolt = <1250000>;
					regulator-always-on;
					regulator-boot-on;
				};

				smps7_reg: smps7 {
					/* CORE_VDD */
					regulator-name = "smps7";
					regulator-min-microvolt = <850000>;
					regulator-max-microvolt = <1150000>;
					regulator-always-on;
					regulator-boot-on;
				};

				smps8_reg: smps8 {
					/* VDD_IVAHD */
					regulator-name = "smps8";
					regulator-min-microvolt = < 850000>;
					regulator-max-microvolt = <1250000>;
					regulator-always-on;
					regulator-boot-on;
				};

				smps9_reg: smps9 {
					/* VDDS1V8 */
					regulator-name = "smps9";
					regulator-min-microvolt = <1800000>;
					regulator-max-microvolt = <1800000>;
					regulator-always-on;
					regulator-boot-on;
				};

				ldo1_reg: ldo1 {
					/* LDO1_OUT --> SDIO  */
					regulator-name = "ldo1";
					regulator-min-microvolt = <1800000>;
					regulator-max-microvolt = <3300000>;
					regulator-always-on;
					regulator-boot-on;
				};

				ldo2_reg: ldo2 {
					/* VDD_RTCIO */
					/* LDO2 -> VDDSHV5, LDO2 also goes to CAN_PHY_3V3 */
					regulator-name = "ldo2";
					regulator-min-microvolt = <3300000>;
					regulator-max-microvolt = <3300000>;
					regulator-always-on;
					regulator-boot-on;
				};

				ldo3_reg: ldo3 {
					/* VDDA_1V8_PHY */
					regulator-name = "ldo3";
					regulator-min-microvolt = <1800000>;
					regulator-max-microvolt = <1800000>;
					regulator-always-on;
					regulator-boot-on;
				};

				ldo9_reg: ldo9 {
					/* VDD_RTC */
					regulator-name = "ldo9";
					regulator-min-microvolt = <1050000>;
					regulator-max-microvolt = <1050000>;
					regulator-always-on;
					regulator-boot-on;
					regulator-allow-bypass;
				};

				ldoln_reg: ldoln {
					/* VDDA_1V8_PLL */
					regulator-name = "ldoln";
					regulator-min-microvolt = <1800000>;
					regulator-max-microvolt = <1800000>;
					regulator-always-on;
					regulator-boot-on;
				};

				ldousb_reg: ldousb {
					/* VDDA_3V_USB: VDDA_USBHS33 */
					regulator-name = "ldousb";
					regulator-min-microvolt = <3300000>;
					regulator-max-microvolt = <3300000>;
					regulator-boot-on;
				};

				/* REGEN1 is unused */

				regen2: regen2 {
					/* Needed for PMIC internal resources */
					regulator-name = "regen2";
					regulator-boot-on;
					regulator-always-on;
				};

				/* REGEN3 is unused */

				sysen1: sysen1 {
					/* PMIC_REGEN_3V3 */
					regulator-name = "sysen1";
					regulator-boot-on;
					regulator-always-on;
				};

				sysen2: sysen2 {
					/* PMIC_REGEN_DDR */
					regulator-name = "sysen2";
					regulator-boot-on;
					regulator-always-on;
				};
			};
		};
	};

	pcf_lcd: gpio@20 {
		compatible = "ti,pcf8575", "nxp,pcf8575";
		reg = <0x20>;
		gpio-controller;
		#gpio-cells = <2>;
		interrupt-parent = <&gpio6>;
		interrupts = <11 IRQ_TYPE_EDGE_FALLING>;
		interrupt-controller;
		#interrupt-cells = <2>;
	};

	pcf_gpio_21: gpio@21 {
		compatible = "ti,pcf8575", "nxp,pcf8575";
		reg = <0x21>;
		lines-initial-states = <0x1408>;
		gpio-controller;
		#gpio-cells = <2>;
		interrupt-parent = <&gpio6>;
		interrupts = <11 IRQ_TYPE_EDGE_FALLING>;
		interrupt-controller;
		#interrupt-cells = <2>;
	};

	tlv320aic3106: tlv320aic3106@19 {
		#sound-dai-cells = <0>;
		compatible = "ti,tlv320aic3106";
		reg = <0x19>;
		adc-settle-ms = <40>;
		ai3x-micbias-vg = <1>;		/* 2.0V */
		status = "okay";

		/* Regulators */
		AVDD-supply = <&evm_3v3_sw>;
		IOVDD-supply = <&evm_3v3_sw>;
		DRVDD-supply = <&evm_3v3_sw>;
		DVDD-supply = <&aic_dvdd>;
	};
};

&i2c2 {
	status = "okay";
	clock-frequency = <400000>;

	pcf_hdmi: gpio@26 {
		compatible = "ti,pcf8575", "nxp,pcf8575";
		reg = <0x26>;
		gpio-controller;
		#gpio-cells = <2>;
		p1 {
			/* vin6_sel_s0: high: VIN6, low: audio */
			gpio-hog;
			gpios = <1 GPIO_ACTIVE_HIGH>;
			output-low;
			line-name = "vin6_sel_s0";
		};
	};
};

&mmc1 {
	status = "okay";
	vmmc-supply = <&evm_3v3_sd>;
	vqmmc-supply = <&ldo1_reg>;
	bus-width = <4>;
	/*
	 * SDCD signal is not being used here - using the fact that GPIO mode
	 * is always hardwired.
	 */
	cd-gpios = <&gpio6 27 GPIO_ACTIVE_LOW>;
	pinctrl-names = "default", "hs", "sdr12", "sdr25", "sdr50", "ddr50-rev11", "sdr104-rev11", "ddr50", "sdr104";
	pinctrl-0 = <&mmc1_pins_default>;
	pinctrl-1 = <&mmc1_pins_hs>;
	pinctrl-2 = <&mmc1_pins_sdr12>;
	pinctrl-3 = <&mmc1_pins_sdr25>;
	pinctrl-4 = <&mmc1_pins_sdr50>;
	pinctrl-5 = <&mmc1_pins_ddr50 &mmc1_iodelay_ddr_rev11_conf>;
	pinctrl-6 = <&mmc1_pins_sdr104 &mmc1_iodelay_sdr104_rev11_conf>;
	pinctrl-7 = <&mmc1_pins_ddr50 &mmc1_iodelay_ddr_rev20_conf>;
	pinctrl-8 = <&mmc1_pins_sdr104 &mmc1_iodelay_sdr104_rev20_conf>;
};

&mmc2 {
	status = "okay";
	vmmc-supply = <&evm_1v8_sw>;
	bus-width = <8>;
	pinctrl-names = "default", "hs", "ddr_1_8v-rev11", "ddr_1_8v", "hs200_1_8v-rev11", "hs200_1_8v";
	pinctrl-0 = <&mmc2_pins_default>;
	pinctrl-1 = <&mmc2_pins_hs>;
	pinctrl-2 = <&mmc2_pins_ddr_1_8v_rev11 &mmc2_iodelay_ddr_1_8v_rev11_conf>;
	pinctrl-3 = <&mmc2_pins_ddr_rev20>;
	pinctrl-4 = <&mmc2_pins_hs200 &mmc2_iodelay_hs200_rev11_conf>;
	pinctrl-5 = <&mmc2_pins_hs200 &mmc2_iodelay_hs200_rev20_conf>;
};

&cpu0 {
	cpu0-supply = <&smps123_reg>;
};

&omap_dwc3_2 {
	extcon = <&extcon_usb2>;
};

<<<<<<< HEAD
&usb1 {
	dr_mode = "otg";
	extcon = <&extcon_usb1>;
};

&usb2 {
	dr_mode = "host";
};

=======
>>>>>>> bb176f67
&elm {
	status = "okay";
};

&gpmc {
	/*
	* For the existing IOdelay configuration via U-Boot we don't
	* support NAND on dra7-evm. Keep it disabled. Enabling it
	* requires a different configuration by U-Boot.
	*/
	status = "disabled";
	ranges = <0 0 0x08000000 0x01000000>;	/* minimum GPMC partition = 16MB */
	nand@0,0 {
		compatible = "ti,omap2-nand";
		reg = <0 0 4>;		/* device IO registers */
		interrupt-parent = <&gpmc>;
		interrupts = <0 IRQ_TYPE_NONE>, /* fifoevent */
			     <1 IRQ_TYPE_NONE>; /* termcount */
		rb-gpios = <&gpmc 0 GPIO_ACTIVE_HIGH>; /* gpmc_wait0 pin */
		ti,nand-xfer-type = "prefetch-dma";
		ti,nand-ecc-opt = "bch8";
		ti,elm-id = <&elm>;
		nand-bus-width = <16>;
		gpmc,device-width = <2>;
		gpmc,sync-clk-ps = <0>;
		gpmc,cs-on-ns = <0>;
		gpmc,cs-rd-off-ns = <80>;
		gpmc,cs-wr-off-ns = <80>;
		gpmc,adv-on-ns = <0>;
		gpmc,adv-rd-off-ns = <60>;
		gpmc,adv-wr-off-ns = <60>;
		gpmc,we-on-ns = <10>;
		gpmc,we-off-ns = <50>;
		gpmc,oe-on-ns = <4>;
		gpmc,oe-off-ns = <40>;
		gpmc,access-ns = <40>;
		gpmc,wr-access-ns = <80>;
		gpmc,rd-cycle-ns = <80>;
		gpmc,wr-cycle-ns = <80>;
		gpmc,bus-turnaround-ns = <0>;
		gpmc,cycle2cycle-delay-ns = <0>;
		gpmc,clk-activation-ns = <0>;
		gpmc,wr-data-mux-bus-ns = <0>;
		/* MTD partition table */
		/* All SPL-* partitions are sized to minimal length
		 * which can be independently programmable. For
		 * NAND flash this is equal to size of erase-block */
		#address-cells = <1>;
		#size-cells = <1>;
		partition@0 {
			label = "NAND.SPL";
			reg = <0x00000000 0x000020000>;
		};
		partition@1 {
			label = "NAND.SPL.backup1";
			reg = <0x00020000 0x00020000>;
		};
		partition@2 {
			label = "NAND.SPL.backup2";
			reg = <0x00040000 0x00020000>;
		};
		partition@3 {
			label = "NAND.SPL.backup3";
			reg = <0x00060000 0x00020000>;
		};
		partition@4 {
			label = "NAND.u-boot-spl-os";
			reg = <0x00080000 0x00040000>;
		};
		partition@5 {
			label = "NAND.u-boot";
			reg = <0x000c0000 0x00100000>;
		};
		partition@6 {
			label = "NAND.u-boot-env";
			reg = <0x001c0000 0x00020000>;
		};
		partition@7 {
			label = "NAND.u-boot-env.backup1";
			reg = <0x001e0000 0x00020000>;
		};
		partition@8 {
			label = "NAND.kernel";
			reg = <0x00200000 0x00800000>;
		};
		partition@9 {
			label = "NAND.file-system";
			reg = <0x00a00000 0x0f600000>;
		};
	};
};

&usb2_phy1 {
	phy-supply = <&ldousb_reg>;
};

&usb2_phy2 {
	phy-supply = <&ldousb_reg>;
};

&gpio7 {
	ti,no-reset-on-init;
	ti,no-idle-on-init;
};

&mac {
	status = "okay";
	dual_emac;
};

&cpsw_emac0 {
	phy_id = <&davinci_mdio>, <2>;
	phy-mode = "rgmii";
	dual_emac_res_vlan = <1>;
};

&cpsw_emac1 {
	phy_id = <&davinci_mdio>, <3>;
	phy-mode = "rgmii";
	dual_emac_res_vlan = <2>;
};

&dcan1 {
	status = "ok";
	pinctrl-names = "default", "sleep", "active";
	pinctrl-0 = <&dcan1_pins_sleep>;
	pinctrl-1 = <&dcan1_pins_sleep>;
	pinctrl-2 = <&dcan1_pins_default>;
};

&pcie1_rc {
	status = "okay";
};<|MERGE_RESOLUTION|>--- conflicted
+++ resolved
@@ -368,18 +368,6 @@
 	extcon = <&extcon_usb2>;
 };
 
-<<<<<<< HEAD
-&usb1 {
-	dr_mode = "otg";
-	extcon = <&extcon_usb1>;
-};
-
-&usb2 {
-	dr_mode = "host";
-};
-
-=======
->>>>>>> bb176f67
 &elm {
 	status = "okay";
 };
