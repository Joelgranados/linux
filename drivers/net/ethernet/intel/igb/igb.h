--- conflicted
+++ resolved
@@ -483,42 +483,6 @@
 extern char igb_driver_name[];
 extern char igb_driver_version[];
 
-<<<<<<< HEAD
-extern int igb_up(struct igb_adapter *);
-extern void igb_down(struct igb_adapter *);
-extern void igb_reinit_locked(struct igb_adapter *);
-extern void igb_reset(struct igb_adapter *);
-extern void igb_write_rss_indir_tbl(struct igb_adapter *);
-extern int igb_set_spd_dplx(struct igb_adapter *, u32, u8);
-extern int igb_setup_tx_resources(struct igb_ring *);
-extern int igb_setup_rx_resources(struct igb_ring *);
-extern void igb_free_tx_resources(struct igb_ring *);
-extern void igb_free_rx_resources(struct igb_ring *);
-extern void igb_configure_tx_ring(struct igb_adapter *, struct igb_ring *);
-extern void igb_configure_rx_ring(struct igb_adapter *, struct igb_ring *);
-extern void igb_setup_tctl(struct igb_adapter *);
-extern void igb_setup_rctl(struct igb_adapter *);
-extern netdev_tx_t igb_xmit_frame_ring(struct sk_buff *, struct igb_ring *);
-extern void igb_unmap_and_free_tx_resource(struct igb_ring *,
-					   struct igb_tx_buffer *);
-extern void igb_alloc_rx_buffers(struct igb_ring *, u16);
-extern void igb_update_stats(struct igb_adapter *, struct rtnl_link_stats64 *);
-extern bool igb_has_link(struct igb_adapter *adapter);
-extern void igb_set_ethtool_ops(struct net_device *);
-extern void igb_power_up_link(struct igb_adapter *);
-extern void igb_set_fw_version(struct igb_adapter *);
-extern void igb_ptp_init(struct igb_adapter *adapter);
-extern void igb_ptp_stop(struct igb_adapter *adapter);
-extern void igb_ptp_reset(struct igb_adapter *adapter);
-extern void igb_ptp_tx_work(struct work_struct *work);
-extern void igb_ptp_rx_hang(struct igb_adapter *adapter);
-extern void igb_ptp_tx_hwtstamp(struct igb_adapter *adapter);
-extern void igb_ptp_rx_rgtstamp(struct igb_q_vector *q_vector,
-				struct sk_buff *skb);
-extern void igb_ptp_rx_pktstamp(struct igb_q_vector *q_vector,
-				unsigned char *va,
-				struct sk_buff *skb);
-=======
 int igb_up(struct igb_adapter *);
 void igb_down(struct igb_adapter *);
 void igb_reinit_locked(struct igb_adapter *);
@@ -551,7 +515,6 @@
 void igb_ptp_rx_rgtstamp(struct igb_q_vector *q_vector, struct sk_buff *skb);
 void igb_ptp_rx_pktstamp(struct igb_q_vector *q_vector, unsigned char *va,
 			 struct sk_buff *skb);
->>>>>>> d8ec26d7
 static inline void igb_ptp_rx_hwtstamp(struct igb_ring *rx_ring,
 				       union e1000_adv_rx_desc *rx_desc,
 				       struct sk_buff *skb)
