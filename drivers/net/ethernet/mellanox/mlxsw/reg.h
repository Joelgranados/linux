--- conflicted
+++ resolved
@@ -5417,11 +5417,7 @@
 MLXSW_ITEM64(reg, ppcnt, ecn_marked_tc,
 	     MLXSW_REG_PPCNT_COUNTERS_OFFSET + 0x08, 0, 64);
 
-<<<<<<< HEAD
-static inline void mlxsw_reg_ppcnt_pack(char *payload, u8 local_port,
-=======
 static inline void mlxsw_reg_ppcnt_pack(char *payload, u16 local_port,
->>>>>>> 754e0b0e
 					enum mlxsw_reg_ppcnt_grp grp,
 					u8 prio_tc)
 {
@@ -5864,11 +5860,7 @@
  * the module.
  * Access: RO
  */
-<<<<<<< HEAD
-MLXSW_ITEM16_INDEXED(reg, pmtdb, port_num, 0x04, 0, 8, 0x02, 0x00, false);
-=======
 MLXSW_ITEM16_INDEXED(reg, pmtdb, port_num, 0x04, 0, 10, 0x02, 0x00, false);
->>>>>>> 754e0b0e
 
 static inline void mlxsw_reg_pmtdb_pack(char *payload, u8 slot_index, u8 module,
 					u8 ports_width, u8 num_ports)
@@ -5989,7 +5981,6 @@
  * Access: Index
  */
 MLXSW_ITEM32(reg, pmmp, module, 0x00, 16, 8);
-<<<<<<< HEAD
 
 /* reg_pmmp_sticky
  * When set, will keep eeprom_override values after plug-out event.
@@ -6007,25 +5998,6 @@
  */
 MLXSW_ITEM32(reg, pmmp, eeprom_override_mask, 0x04, 16, 16);
 
-=======
-
-/* reg_pmmp_sticky
- * When set, will keep eeprom_override values after plug-out event.
- * Access: OP
- */
-MLXSW_ITEM32(reg, pmmp, sticky, 0x00, 0, 1);
-
-/* reg_pmmp_eeprom_override_mask
- * Write mask bit (negative polarity).
- * 0 - Allow write
- * 1 - Ignore write
- * On write, indicates which of the bits from eeprom_override field are
- * updated.
- * Access: WO
- */
-MLXSW_ITEM32(reg, pmmp, eeprom_override_mask, 0x04, 16, 16);
-
->>>>>>> 754e0b0e
 enum {
 	/* Set module to low power mode */
 	MLXSW_REG_PMMP_EEPROM_OVERRIDE_LOW_POWER_MASK = BIT(8),
@@ -6056,11 +6028,7 @@
  * Local port number.
  * Access: Index
  */
-<<<<<<< HEAD
-MLXSW_ITEM32(reg, pllp, local_port, 0x00, 16, 8);
-=======
 MLXSW_ITEM32_LP(reg, pllp, 0x00, 16, 0x00, 12);
->>>>>>> 754e0b0e
 
 /* reg_pllp_label_port
  * Front panel label of the port.
@@ -6080,11 +6048,7 @@
  */
 MLXSW_ITEM32(reg, pllp, slot_index, 0x08, 0, 4);
 
-<<<<<<< HEAD
-static inline void mlxsw_reg_pllp_pack(char *payload, u8 local_port)
-=======
 static inline void mlxsw_reg_pllp_pack(char *payload, u16 local_port)
->>>>>>> 754e0b0e
 {
 	MLXSW_REG_ZERO(pllp, payload);
 	mlxsw_reg_pllp_local_port_set(payload, local_port);
