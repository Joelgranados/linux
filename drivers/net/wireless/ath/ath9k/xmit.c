/*
 * Copyright (c) 2008-2009 Atheros Communications Inc.
 *
 * Permission to use, copy, modify, and/or distribute this software for any
 * purpose with or without fee is hereby granted, provided that the above
 * copyright notice and this permission notice appear in all copies.
 *
 * THE SOFTWARE IS PROVIDED "AS IS" AND THE AUTHOR DISCLAIMS ALL WARRANTIES
 * WITH REGARD TO THIS SOFTWARE INCLUDING ALL IMPLIED WARRANTIES OF
 * MERCHANTABILITY AND FITNESS. IN NO EVENT SHALL THE AUTHOR BE LIABLE FOR
 * ANY SPECIAL, DIRECT, INDIRECT, OR CONSEQUENTIAL DAMAGES OR ANY DAMAGES
 * WHATSOEVER RESULTING FROM LOSS OF USE, DATA OR PROFITS, WHETHER IN AN
 * ACTION OF CONTRACT, NEGLIGENCE OR OTHER TORTIOUS ACTION, ARISING OUT OF
 * OR IN CONNECTION WITH THE USE OR PERFORMANCE OF THIS SOFTWARE.
 */

#include "ath9k.h"

#define BITS_PER_BYTE           8
#define OFDM_PLCP_BITS          22
#define HT_RC_2_MCS(_rc)        ((_rc) & 0x0f)
#define HT_RC_2_STREAMS(_rc)    ((((_rc) & 0x78) >> 3) + 1)
#define L_STF                   8
#define L_LTF                   8
#define L_SIG                   4
#define HT_SIG                  8
#define HT_STF                  4
#define HT_LTF(_ns)             (4 * (_ns))
#define SYMBOL_TIME(_ns)        ((_ns) << 2) /* ns * 4 us */
#define SYMBOL_TIME_HALFGI(_ns) (((_ns) * 18 + 4) / 5)  /* ns * 3.6 us */
#define NUM_SYMBOLS_PER_USEC(_usec) (_usec >> 2)
#define NUM_SYMBOLS_PER_USEC_HALFGI(_usec) (((_usec*5)-4)/18)

#define OFDM_SIFS_TIME    	    16

static u32 bits_per_symbol[][2] = {
	/* 20MHz 40MHz */
	{    26,   54 },     /*  0: BPSK */
	{    52,  108 },     /*  1: QPSK 1/2 */
	{    78,  162 },     /*  2: QPSK 3/4 */
	{   104,  216 },     /*  3: 16-QAM 1/2 */
	{   156,  324 },     /*  4: 16-QAM 3/4 */
	{   208,  432 },     /*  5: 64-QAM 2/3 */
	{   234,  486 },     /*  6: 64-QAM 3/4 */
	{   260,  540 },     /*  7: 64-QAM 5/6 */
	{    52,  108 },     /*  8: BPSK */
	{   104,  216 },     /*  9: QPSK 1/2 */
	{   156,  324 },     /* 10: QPSK 3/4 */
	{   208,  432 },     /* 11: 16-QAM 1/2 */
	{   312,  648 },     /* 12: 16-QAM 3/4 */
	{   416,  864 },     /* 13: 64-QAM 2/3 */
	{   468,  972 },     /* 14: 64-QAM 3/4 */
	{   520, 1080 },     /* 15: 64-QAM 5/6 */
};

#define IS_HT_RATE(_rate)     ((_rate) & 0x80)

static void ath_tx_send_ht_normal(struct ath_softc *sc, struct ath_txq *txq,
				  struct ath_atx_tid *tid,
				  struct list_head *bf_head);
static void ath_tx_complete_buf(struct ath_softc *sc, struct ath_buf *bf,
				struct ath_txq *txq,
				struct list_head *bf_q,
				int txok, int sendbar);
static void ath_tx_txqaddbuf(struct ath_softc *sc, struct ath_txq *txq,
			     struct list_head *head);
static void ath_buf_set_rate(struct ath_softc *sc, struct ath_buf *bf);
static int ath_tx_num_badfrms(struct ath_softc *sc, struct ath_buf *bf,
			      int txok);
static void ath_tx_rc_status(struct ath_buf *bf, struct ath_desc *ds,
			     int nbad, int txok, bool update_rc);

enum {
	MCS_DEFAULT,
	MCS_HT40,
	MCS_HT40_SGI,
};

static int ath_max_4ms_framelen[3][16] = {
	[MCS_DEFAULT] = {
		3216,  6434,  9650,  12868, 19304, 25740,  28956,  32180,
		6430,  12860, 19300, 25736, 38600, 51472,  57890,  64320,
	},
	[MCS_HT40] = {
		6684,  13368, 20052, 26738, 40104, 53476,  60156,  66840,
		13360, 26720, 40080, 53440, 80160, 106880, 120240, 133600,
	},
	[MCS_HT40_SGI] = {
		/* TODO: Only MCS 7 and 15 updated, recalculate the rest */
		6684,  13368, 20052, 26738, 40104, 53476,  60156,  74200,
		13360, 26720, 40080, 53440, 80160, 106880, 120240, 148400,
	}
};


/*********************/
/* Aggregation logic */
/*********************/

static void ath_tx_queue_tid(struct ath_txq *txq, struct ath_atx_tid *tid)
{
	struct ath_atx_ac *ac = tid->ac;

	if (tid->paused)
		return;

	if (tid->sched)
		return;

	tid->sched = true;
	list_add_tail(&tid->list, &ac->tid_q);

	if (ac->sched)
		return;

	ac->sched = true;
	list_add_tail(&ac->list, &txq->axq_acq);
}

static void ath_tx_pause_tid(struct ath_softc *sc, struct ath_atx_tid *tid)
{
	struct ath_txq *txq = &sc->tx.txq[tid->ac->qnum];

	spin_lock_bh(&txq->axq_lock);
	tid->paused++;
	spin_unlock_bh(&txq->axq_lock);
}

static void ath_tx_resume_tid(struct ath_softc *sc, struct ath_atx_tid *tid)
{
	struct ath_txq *txq = &sc->tx.txq[tid->ac->qnum];

	BUG_ON(tid->paused <= 0);
	spin_lock_bh(&txq->axq_lock);

	tid->paused--;

	if (tid->paused > 0)
		goto unlock;

	if (list_empty(&tid->buf_q))
		goto unlock;

	ath_tx_queue_tid(txq, tid);
	ath_txq_schedule(sc, txq);
unlock:
	spin_unlock_bh(&txq->axq_lock);
}

static void ath_tx_flush_tid(struct ath_softc *sc, struct ath_atx_tid *tid)
{
	struct ath_txq *txq = &sc->tx.txq[tid->ac->qnum];
	struct ath_buf *bf;
	struct list_head bf_head;
	INIT_LIST_HEAD(&bf_head);

	BUG_ON(tid->paused <= 0);
	spin_lock_bh(&txq->axq_lock);

	tid->paused--;

	if (tid->paused > 0) {
		spin_unlock_bh(&txq->axq_lock);
		return;
	}

	while (!list_empty(&tid->buf_q)) {
		bf = list_first_entry(&tid->buf_q, struct ath_buf, list);
		BUG_ON(bf_isretried(bf));
		list_move_tail(&bf->list, &bf_head);
		ath_tx_send_ht_normal(sc, txq, tid, &bf_head);
	}

	spin_unlock_bh(&txq->axq_lock);
}

static void ath_tx_update_baw(struct ath_softc *sc, struct ath_atx_tid *tid,
			      int seqno)
{
	int index, cindex;

	index  = ATH_BA_INDEX(tid->seq_start, seqno);
	cindex = (tid->baw_head + index) & (ATH_TID_MAX_BUFS - 1);

	tid->tx_buf[cindex] = NULL;

	while (tid->baw_head != tid->baw_tail && !tid->tx_buf[tid->baw_head]) {
		INCR(tid->seq_start, IEEE80211_SEQ_MAX);
		INCR(tid->baw_head, ATH_TID_MAX_BUFS);
	}
}

static void ath_tx_addto_baw(struct ath_softc *sc, struct ath_atx_tid *tid,
			     struct ath_buf *bf)
{
	int index, cindex;

	if (bf_isretried(bf))
		return;

	index  = ATH_BA_INDEX(tid->seq_start, bf->bf_seqno);
	cindex = (tid->baw_head + index) & (ATH_TID_MAX_BUFS - 1);

	BUG_ON(tid->tx_buf[cindex] != NULL);
	tid->tx_buf[cindex] = bf;

	if (index >= ((tid->baw_tail - tid->baw_head) &
		(ATH_TID_MAX_BUFS - 1))) {
		tid->baw_tail = cindex;
		INCR(tid->baw_tail, ATH_TID_MAX_BUFS);
	}
}

/*
 * TODO: For frame(s) that are in the retry state, we will reuse the
 * sequence number(s) without setting the retry bit. The
 * alternative is to give up on these and BAR the receiver's window
 * forward.
 */
static void ath_tid_drain(struct ath_softc *sc, struct ath_txq *txq,
			  struct ath_atx_tid *tid)

{
	struct ath_buf *bf;
	struct list_head bf_head;
	INIT_LIST_HEAD(&bf_head);

	for (;;) {
		if (list_empty(&tid->buf_q))
			break;

		bf = list_first_entry(&tid->buf_q, struct ath_buf, list);
		list_move_tail(&bf->list, &bf_head);

		if (bf_isretried(bf))
			ath_tx_update_baw(sc, tid, bf->bf_seqno);

		spin_unlock(&txq->axq_lock);
		ath_tx_complete_buf(sc, bf, txq, &bf_head, 0, 0);
		spin_lock(&txq->axq_lock);
	}

	tid->seq_next = tid->seq_start;
	tid->baw_tail = tid->baw_head;
}

static void ath_tx_set_retry(struct ath_softc *sc, struct ath_txq *txq,
			     struct ath_buf *bf)
{
	struct sk_buff *skb;
	struct ieee80211_hdr *hdr;

	bf->bf_state.bf_type |= BUF_RETRY;
	bf->bf_retries++;
	TX_STAT_INC(txq->axq_qnum, a_retries);

	skb = bf->bf_mpdu;
	hdr = (struct ieee80211_hdr *)skb->data;
	hdr->frame_control |= cpu_to_le16(IEEE80211_FCTL_RETRY);
}

static struct ath_buf* ath_clone_txbuf(struct ath_softc *sc, struct ath_buf *bf)
{
	struct ath_buf *tbf;

	spin_lock_bh(&sc->tx.txbuflock);
	if (WARN_ON(list_empty(&sc->tx.txbuf))) {
		spin_unlock_bh(&sc->tx.txbuflock);
		return NULL;
	}
	tbf = list_first_entry(&sc->tx.txbuf, struct ath_buf, list);
	list_del(&tbf->list);
	spin_unlock_bh(&sc->tx.txbuflock);

	ATH_TXBUF_RESET(tbf);

	tbf->aphy = bf->aphy;
	tbf->bf_mpdu = bf->bf_mpdu;
	tbf->bf_buf_addr = bf->bf_buf_addr;
	*(tbf->bf_desc) = *(bf->bf_desc);
	tbf->bf_state = bf->bf_state;
	tbf->bf_dmacontext = bf->bf_dmacontext;

	return tbf;
}

static void ath_tx_complete_aggr(struct ath_softc *sc, struct ath_txq *txq,
				 struct ath_buf *bf, struct list_head *bf_q,
				 int txok)
{
	struct ath_node *an = NULL;
	struct sk_buff *skb;
	struct ieee80211_sta *sta;
	struct ieee80211_hw *hw;
	struct ieee80211_hdr *hdr;
	struct ieee80211_tx_info *tx_info;
	struct ath_atx_tid *tid = NULL;
	struct ath_buf *bf_next, *bf_last = bf->bf_lastbf;
	struct ath_desc *ds = bf_last->bf_desc;
	struct list_head bf_head, bf_pending;
	u16 seq_st = 0, acked_cnt = 0, txfail_cnt = 0;
	u32 ba[WME_BA_BMP_SIZE >> 5];
	int isaggr, txfail, txpending, sendbar = 0, needreset = 0, nbad = 0;
	bool rc_update = true;

	skb = bf->bf_mpdu;
	hdr = (struct ieee80211_hdr *)skb->data;

	tx_info = IEEE80211_SKB_CB(skb);
	hw = bf->aphy->hw;

	rcu_read_lock();

	/* XXX: use ieee80211_find_sta! */
	sta = ieee80211_find_sta_by_hw(hw, hdr->addr1);
	if (!sta) {
		rcu_read_unlock();
		return;
	}

	an = (struct ath_node *)sta->drv_priv;
	tid = ATH_AN_2_TID(an, bf->bf_tidno);

	isaggr = bf_isaggr(bf);
	memset(ba, 0, WME_BA_BMP_SIZE >> 3);

	if (isaggr && txok) {
		if (ATH_DS_TX_BA(ds)) {
			seq_st = ATH_DS_BA_SEQ(ds);
			memcpy(ba, ATH_DS_BA_BITMAP(ds),
			       WME_BA_BMP_SIZE >> 3);
		} else {
			/*
			 * AR5416 can become deaf/mute when BA
			 * issue happens. Chip needs to be reset.
			 * But AP code may have sychronization issues
			 * when perform internal reset in this routine.
			 * Only enable reset in STA mode for now.
			 */
			if (sc->sc_ah->opmode == NL80211_IFTYPE_STATION)
				needreset = 1;
		}
	}

	INIT_LIST_HEAD(&bf_pending);
	INIT_LIST_HEAD(&bf_head);

	nbad = ath_tx_num_badfrms(sc, bf, txok);
	while (bf) {
		txfail = txpending = 0;
		bf_next = bf->bf_next;

		if (ATH_BA_ISSET(ba, ATH_BA_INDEX(seq_st, bf->bf_seqno))) {
			/* transmit completion, subframe is
			 * acked by block ack */
			acked_cnt++;
		} else if (!isaggr && txok) {
			/* transmit completion */
			acked_cnt++;
		} else {
			if (!(tid->state & AGGR_CLEANUP) &&
			    ds->ds_txstat.ts_flags != ATH9K_TX_SW_ABORTED) {
				if (bf->bf_retries < ATH_MAX_SW_RETRIES) {
					ath_tx_set_retry(sc, txq, bf);
					txpending = 1;
				} else {
					bf->bf_state.bf_type |= BUF_XRETRY;
					txfail = 1;
					sendbar = 1;
					txfail_cnt++;
				}
			} else {
				/*
				 * cleanup in progress, just fail
				 * the un-acked sub-frames
				 */
				txfail = 1;
			}
		}

		if (bf_next == NULL) {
			/*
			 * Make sure the last desc is reclaimed if it
			 * not a holding desc.
			 */
			if (!bf_last->bf_stale)
				list_move_tail(&bf->list, &bf_head);
			else
				INIT_LIST_HEAD(&bf_head);
		} else {
			BUG_ON(list_empty(bf_q));
			list_move_tail(&bf->list, &bf_head);
		}

		if (!txpending) {
			/*
			 * complete the acked-ones/xretried ones; update
			 * block-ack window
			 */
			spin_lock_bh(&txq->axq_lock);
			ath_tx_update_baw(sc, tid, bf->bf_seqno);
			spin_unlock_bh(&txq->axq_lock);

			if (rc_update && (acked_cnt == 1 || txfail_cnt == 1)) {
				ath_tx_rc_status(bf, ds, nbad, txok, true);
				rc_update = false;
			} else {
				ath_tx_rc_status(bf, ds, nbad, txok, false);
			}

			ath_tx_complete_buf(sc, bf, txq, &bf_head, !txfail, sendbar);
		} else {
			/* retry the un-acked ones */
			if (bf->bf_next == NULL && bf_last->bf_stale) {
				struct ath_buf *tbf;

				tbf = ath_clone_txbuf(sc, bf_last);
				/*
				 * Update tx baw and complete the frame with
				 * failed status if we run out of tx buf
				 */
				if (!tbf) {
					spin_lock_bh(&txq->axq_lock);
					ath_tx_update_baw(sc, tid,
							  bf->bf_seqno);
					spin_unlock_bh(&txq->axq_lock);

					bf->bf_state.bf_type |= BUF_XRETRY;
					ath_tx_rc_status(bf, ds, nbad,
							 0, false);
					ath_tx_complete_buf(sc, bf, txq,
							    &bf_head, 0, 0);
					break;
				}

				ath9k_hw_cleartxdesc(sc->sc_ah, tbf->bf_desc);
				list_add_tail(&tbf->list, &bf_head);
			} else {
				/*
				 * Clear descriptor status words for
				 * software retry
				 */
				ath9k_hw_cleartxdesc(sc->sc_ah, bf->bf_desc);
			}

			/*
			 * Put this buffer to the temporary pending
			 * queue to retain ordering
			 */
			list_splice_tail_init(&bf_head, &bf_pending);
		}

		bf = bf_next;
	}

	if (tid->state & AGGR_CLEANUP) {
		if (tid->baw_head == tid->baw_tail) {
			tid->state &= ~AGGR_ADDBA_COMPLETE;
			tid->state &= ~AGGR_CLEANUP;

			/* send buffered frames as singles */
			ath_tx_flush_tid(sc, tid);
		}
		rcu_read_unlock();
		return;
	}

	/* prepend un-acked frames to the beginning of the pending frame queue */
	if (!list_empty(&bf_pending)) {
		spin_lock_bh(&txq->axq_lock);
		list_splice(&bf_pending, &tid->buf_q);
		ath_tx_queue_tid(txq, tid);
		spin_unlock_bh(&txq->axq_lock);
	}

	rcu_read_unlock();

	if (needreset)
		ath_reset(sc, false);
}

static u32 ath_lookup_rate(struct ath_softc *sc, struct ath_buf *bf,
			   struct ath_atx_tid *tid)
{
	struct sk_buff *skb;
	struct ieee80211_tx_info *tx_info;
	struct ieee80211_tx_rate *rates;
	u32 max_4ms_framelen, frmlen;
	u16 aggr_limit, legacy = 0;
	int i;

	skb = bf->bf_mpdu;
	tx_info = IEEE80211_SKB_CB(skb);
	rates = tx_info->control.rates;

	/*
	 * Find the lowest frame length among the rate series that will have a
	 * 4ms transmit duration.
	 * TODO - TXOP limit needs to be considered.
	 */
	max_4ms_framelen = ATH_AMPDU_LIMIT_MAX;

	for (i = 0; i < 4; i++) {
		if (rates[i].count) {
			int modeidx;
			if (!(rates[i].flags & IEEE80211_TX_RC_MCS)) {
				legacy = 1;
				break;
			}

			if (rates[i].flags & IEEE80211_TX_RC_SHORT_GI)
				modeidx = MCS_HT40_SGI;
			else if (rates[i].flags & IEEE80211_TX_RC_40_MHZ_WIDTH)
				modeidx = MCS_HT40;
			else
				modeidx = MCS_DEFAULT;

			frmlen = ath_max_4ms_framelen[modeidx][rates[i].idx];
			max_4ms_framelen = min(max_4ms_framelen, frmlen);
		}
	}

	/*
	 * limit aggregate size by the minimum rate if rate selected is
	 * not a probe rate, if rate selected is a probe rate then
	 * avoid aggregation of this packet.
	 */
	if (tx_info->flags & IEEE80211_TX_CTL_RATE_CTRL_PROBE || legacy)
		return 0;

	if (sc->sc_flags & SC_OP_BT_PRIORITY_DETECTED)
		aggr_limit = min((max_4ms_framelen * 3) / 8,
				 (u32)ATH_AMPDU_LIMIT_MAX);
	else
		aggr_limit = min(max_4ms_framelen,
				 (u32)ATH_AMPDU_LIMIT_MAX);

	/*
	 * h/w can accept aggregates upto 16 bit lengths (65535).
	 * The IE, however can hold upto 65536, which shows up here
	 * as zero. Ignore 65536 since we  are constrained by hw.
	 */
	if (tid->an->maxampdu)
		aggr_limit = min(aggr_limit, tid->an->maxampdu);

	return aggr_limit;
}

/*
 * Returns the number of delimiters to be added to
 * meet the minimum required mpdudensity.
 */
static int ath_compute_num_delims(struct ath_softc *sc, struct ath_atx_tid *tid,
				  struct ath_buf *bf, u16 frmlen)
{
	struct sk_buff *skb = bf->bf_mpdu;
	struct ieee80211_tx_info *tx_info = IEEE80211_SKB_CB(skb);
	u32 nsymbits, nsymbols;
	u16 minlen;
	u8 flags, rix;
	int width, half_gi, ndelim, mindelim;

	/* Select standard number of delimiters based on frame length alone */
	ndelim = ATH_AGGR_GET_NDELIM(frmlen);

	/*
	 * If encryption enabled, hardware requires some more padding between
	 * subframes.
	 * TODO - this could be improved to be dependent on the rate.
	 *      The hardware can keep up at lower rates, but not higher rates
	 */
	if (bf->bf_keytype != ATH9K_KEY_TYPE_CLEAR)
		ndelim += ATH_AGGR_ENCRYPTDELIM;

	/*
	 * Convert desired mpdu density from microeconds to bytes based
	 * on highest rate in rate series (i.e. first rate) to determine
	 * required minimum length for subframe. Take into account
	 * whether high rate is 20 or 40Mhz and half or full GI.
	 *
	 * If there is no mpdu density restriction, no further calculation
	 * is needed.
	 */

	if (tid->an->mpdudensity == 0)
		return ndelim;

	rix = tx_info->control.rates[0].idx;
	flags = tx_info->control.rates[0].flags;
	width = (flags & IEEE80211_TX_RC_40_MHZ_WIDTH) ? 1 : 0;
	half_gi = (flags & IEEE80211_TX_RC_SHORT_GI) ? 1 : 0;

	if (half_gi)
		nsymbols = NUM_SYMBOLS_PER_USEC_HALFGI(tid->an->mpdudensity);
	else
		nsymbols = NUM_SYMBOLS_PER_USEC(tid->an->mpdudensity);

	if (nsymbols == 0)
		nsymbols = 1;

	nsymbits = bits_per_symbol[rix][width];
	minlen = (nsymbols * nsymbits) / BITS_PER_BYTE;

	if (frmlen < minlen) {
		mindelim = (minlen - frmlen) / ATH_AGGR_DELIM_SZ;
		ndelim = max(mindelim, ndelim);
	}

	return ndelim;
}

static enum ATH_AGGR_STATUS ath_tx_form_aggr(struct ath_softc *sc,
					     struct ath_txq *txq,
					     struct ath_atx_tid *tid,
					     struct list_head *bf_q)
{
#define PADBYTES(_len) ((4 - ((_len) % 4)) % 4)
	struct ath_buf *bf, *bf_first, *bf_prev = NULL;
	int rl = 0, nframes = 0, ndelim, prev_al = 0;
	u16 aggr_limit = 0, al = 0, bpad = 0,
		al_delta, h_baw = tid->baw_size / 2;
	enum ATH_AGGR_STATUS status = ATH_AGGR_DONE;

	bf_first = list_first_entry(&tid->buf_q, struct ath_buf, list);

	do {
		bf = list_first_entry(&tid->buf_q, struct ath_buf, list);

		/* do not step over block-ack window */
		if (!BAW_WITHIN(tid->seq_start, tid->baw_size, bf->bf_seqno)) {
			status = ATH_AGGR_BAW_CLOSED;
			break;
		}

		if (!rl) {
			aggr_limit = ath_lookup_rate(sc, bf, tid);
			rl = 1;
		}

		/* do not exceed aggregation limit */
		al_delta = ATH_AGGR_DELIM_SZ + bf->bf_frmlen;

		if (nframes &&
		    (aggr_limit < (al + bpad + al_delta + prev_al))) {
			status = ATH_AGGR_LIMITED;
			break;
		}

		/* do not exceed subframe limit */
		if (nframes >= min((int)h_baw, ATH_AMPDU_SUBFRAME_DEFAULT)) {
			status = ATH_AGGR_LIMITED;
			break;
		}
		nframes++;

		/* add padding for previous frame to aggregation length */
		al += bpad + al_delta;

		/*
		 * Get the delimiters needed to meet the MPDU
		 * density for this node.
		 */
		ndelim = ath_compute_num_delims(sc, tid, bf_first, bf->bf_frmlen);
		bpad = PADBYTES(al_delta) + (ndelim << 2);

		bf->bf_next = NULL;
		bf->bf_desc->ds_link = 0;

		/* link buffers of this frame to the aggregate */
		ath_tx_addto_baw(sc, tid, bf);
		ath9k_hw_set11n_aggr_middle(sc->sc_ah, bf->bf_desc, ndelim);
		list_move_tail(&bf->list, bf_q);
		if (bf_prev) {
			bf_prev->bf_next = bf;
			bf_prev->bf_desc->ds_link = bf->bf_daddr;
		}
		bf_prev = bf;

	} while (!list_empty(&tid->buf_q));

	bf_first->bf_al = al;
	bf_first->bf_nframes = nframes;

	return status;
#undef PADBYTES
}

static void ath_tx_sched_aggr(struct ath_softc *sc, struct ath_txq *txq,
			      struct ath_atx_tid *tid)
{
	struct ath_buf *bf;
	enum ATH_AGGR_STATUS status;
	struct list_head bf_q;

	do {
		if (list_empty(&tid->buf_q))
			return;

		INIT_LIST_HEAD(&bf_q);

		status = ath_tx_form_aggr(sc, txq, tid, &bf_q);

		/*
		 * no frames picked up to be aggregated;
		 * block-ack window is not open.
		 */
		if (list_empty(&bf_q))
			break;

		bf = list_first_entry(&bf_q, struct ath_buf, list);
		bf->bf_lastbf = list_entry(bf_q.prev, struct ath_buf, list);

		/* if only one frame, send as non-aggregate */
		if (bf->bf_nframes == 1) {
			bf->bf_state.bf_type &= ~BUF_AGGR;
			ath9k_hw_clr11n_aggr(sc->sc_ah, bf->bf_desc);
			ath_buf_set_rate(sc, bf);
			ath_tx_txqaddbuf(sc, txq, &bf_q);
			continue;
		}

		/* setup first desc of aggregate */
		bf->bf_state.bf_type |= BUF_AGGR;
		ath_buf_set_rate(sc, bf);
		ath9k_hw_set11n_aggr_first(sc->sc_ah, bf->bf_desc, bf->bf_al);

		/* anchor last desc of aggregate */
		ath9k_hw_set11n_aggr_last(sc->sc_ah, bf->bf_lastbf->bf_desc);

		ath_tx_txqaddbuf(sc, txq, &bf_q);
		TX_STAT_INC(txq->axq_qnum, a_aggr);

	} while (txq->axq_depth < ATH_AGGR_MIN_QDEPTH &&
		 status != ATH_AGGR_BAW_CLOSED);
}

void ath_tx_aggr_start(struct ath_softc *sc, struct ieee80211_sta *sta,
		       u16 tid, u16 *ssn)
{
	struct ath_atx_tid *txtid;
	struct ath_node *an;

	an = (struct ath_node *)sta->drv_priv;
	txtid = ATH_AN_2_TID(an, tid);
	txtid->state |= AGGR_ADDBA_PROGRESS;
	ath_tx_pause_tid(sc, txtid);
	*ssn = txtid->seq_start;
}

void ath_tx_aggr_stop(struct ath_softc *sc, struct ieee80211_sta *sta, u16 tid)
{
	struct ath_node *an = (struct ath_node *)sta->drv_priv;
	struct ath_atx_tid *txtid = ATH_AN_2_TID(an, tid);
	struct ath_txq *txq = &sc->tx.txq[txtid->ac->qnum];
	struct ath_buf *bf;
	struct list_head bf_head;
	INIT_LIST_HEAD(&bf_head);

	if (txtid->state & AGGR_CLEANUP)
		return;

	if (!(txtid->state & AGGR_ADDBA_COMPLETE)) {
		txtid->state &= ~AGGR_ADDBA_PROGRESS;
		return;
	}

	ath_tx_pause_tid(sc, txtid);

	/* drop all software retried frames and mark this TID */
	spin_lock_bh(&txq->axq_lock);
	while (!list_empty(&txtid->buf_q)) {
		bf = list_first_entry(&txtid->buf_q, struct ath_buf, list);
		if (!bf_isretried(bf)) {
			/*
			 * NB: it's based on the assumption that
			 * software retried frame will always stay
			 * at the head of software queue.
			 */
			break;
		}
		list_move_tail(&bf->list, &bf_head);
		ath_tx_update_baw(sc, txtid, bf->bf_seqno);
		ath_tx_complete_buf(sc, bf, txq, &bf_head, 0, 0);
	}
	spin_unlock_bh(&txq->axq_lock);

	if (txtid->baw_head != txtid->baw_tail) {
		txtid->state |= AGGR_CLEANUP;
	} else {
		txtid->state &= ~AGGR_ADDBA_COMPLETE;
		ath_tx_flush_tid(sc, txtid);
	}
}

void ath_tx_aggr_resume(struct ath_softc *sc, struct ieee80211_sta *sta, u16 tid)
{
	struct ath_atx_tid *txtid;
	struct ath_node *an;

	an = (struct ath_node *)sta->drv_priv;

	if (sc->sc_flags & SC_OP_TXAGGR) {
		txtid = ATH_AN_2_TID(an, tid);
		txtid->baw_size =
			IEEE80211_MIN_AMPDU_BUF << sta->ht_cap.ampdu_factor;
		txtid->state |= AGGR_ADDBA_COMPLETE;
		txtid->state &= ~AGGR_ADDBA_PROGRESS;
		ath_tx_resume_tid(sc, txtid);
	}
}

bool ath_tx_aggr_check(struct ath_softc *sc, struct ath_node *an, u8 tidno)
{
	struct ath_atx_tid *txtid;

	if (!(sc->sc_flags & SC_OP_TXAGGR))
		return false;

	txtid = ATH_AN_2_TID(an, tidno);

	if (!(txtid->state & (AGGR_ADDBA_COMPLETE | AGGR_ADDBA_PROGRESS)))
			return true;
	return false;
}

/********************/
/* Queue Management */
/********************/

static void ath_txq_drain_pending_buffers(struct ath_softc *sc,
					  struct ath_txq *txq)
{
	struct ath_atx_ac *ac, *ac_tmp;
	struct ath_atx_tid *tid, *tid_tmp;

	list_for_each_entry_safe(ac, ac_tmp, &txq->axq_acq, list) {
		list_del(&ac->list);
		ac->sched = false;
		list_for_each_entry_safe(tid, tid_tmp, &ac->tid_q, list) {
			list_del(&tid->list);
			tid->sched = false;
			ath_tid_drain(sc, txq, tid);
		}
	}
}

struct ath_txq *ath_txq_setup(struct ath_softc *sc, int qtype, int subtype)
{
	struct ath_hw *ah = sc->sc_ah;
	struct ath_common *common = ath9k_hw_common(ah);
	struct ath9k_tx_queue_info qi;
	int qnum;

	memset(&qi, 0, sizeof(qi));
	qi.tqi_subtype = subtype;
	qi.tqi_aifs = ATH9K_TXQ_USEDEFAULT;
	qi.tqi_cwmin = ATH9K_TXQ_USEDEFAULT;
	qi.tqi_cwmax = ATH9K_TXQ_USEDEFAULT;
	qi.tqi_physCompBuf = 0;

	/*
	 * Enable interrupts only for EOL and DESC conditions.
	 * We mark tx descriptors to receive a DESC interrupt
	 * when a tx queue gets deep; otherwise waiting for the
	 * EOL to reap descriptors.  Note that this is done to
	 * reduce interrupt load and this only defers reaping
	 * descriptors, never transmitting frames.  Aside from
	 * reducing interrupts this also permits more concurrency.
	 * The only potential downside is if the tx queue backs
	 * up in which case the top half of the kernel may backup
	 * due to a lack of tx descriptors.
	 *
	 * The UAPSD queue is an exception, since we take a desc-
	 * based intr on the EOSP frames.
	 */
	if (qtype == ATH9K_TX_QUEUE_UAPSD)
		qi.tqi_qflags = TXQ_FLAG_TXDESCINT_ENABLE;
	else
		qi.tqi_qflags = TXQ_FLAG_TXEOLINT_ENABLE |
			TXQ_FLAG_TXDESCINT_ENABLE;
	qnum = ath9k_hw_setuptxqueue(ah, qtype, &qi);
	if (qnum == -1) {
		/*
		 * NB: don't print a message, this happens
		 * normally on parts with too few tx queues
		 */
		return NULL;
	}
	if (qnum >= ARRAY_SIZE(sc->tx.txq)) {
		ath_print(common, ATH_DBG_FATAL,
			  "qnum %u out of range, max %u!\n",
			  qnum, (unsigned int)ARRAY_SIZE(sc->tx.txq));
		ath9k_hw_releasetxqueue(ah, qnum);
		return NULL;
	}
	if (!ATH_TXQ_SETUP(sc, qnum)) {
		struct ath_txq *txq = &sc->tx.txq[qnum];

		txq->axq_qnum = qnum;
		txq->axq_link = NULL;
		INIT_LIST_HEAD(&txq->axq_q);
		INIT_LIST_HEAD(&txq->axq_acq);
		spin_lock_init(&txq->axq_lock);
		txq->axq_depth = 0;
		txq->axq_tx_inprogress = false;
		sc->tx.txqsetup |= 1<<qnum;
	}
	return &sc->tx.txq[qnum];
}

int ath_tx_get_qnum(struct ath_softc *sc, int qtype, int haltype)
{
	int qnum;

	switch (qtype) {
	case ATH9K_TX_QUEUE_DATA:
		if (haltype >= ARRAY_SIZE(sc->tx.hwq_map)) {
			ath_print(ath9k_hw_common(sc->sc_ah), ATH_DBG_FATAL,
				  "HAL AC %u out of range, max %zu!\n",
				  haltype, ARRAY_SIZE(sc->tx.hwq_map));
			return -1;
		}
		qnum = sc->tx.hwq_map[haltype];
		break;
	case ATH9K_TX_QUEUE_BEACON:
		qnum = sc->beacon.beaconq;
		break;
	case ATH9K_TX_QUEUE_CAB:
		qnum = sc->beacon.cabq->axq_qnum;
		break;
	default:
		qnum = -1;
	}
	return qnum;
}

struct ath_txq *ath_test_get_txq(struct ath_softc *sc, struct sk_buff *skb)
{
	struct ath_txq *txq = NULL;
	u16 skb_queue = skb_get_queue_mapping(skb);
	int qnum;

	qnum = ath_get_hal_qnum(skb_queue, sc);
	txq = &sc->tx.txq[qnum];

	spin_lock_bh(&txq->axq_lock);

	if (txq->axq_depth >= (ATH_TXBUF - 20)) {
		ath_print(ath9k_hw_common(sc->sc_ah), ATH_DBG_XMIT,
			  "TX queue: %d is full, depth: %d\n",
			  qnum, txq->axq_depth);
		ath_mac80211_stop_queue(sc, skb_queue);
		txq->stopped = 1;
		spin_unlock_bh(&txq->axq_lock);
		return NULL;
	}

	spin_unlock_bh(&txq->axq_lock);

	return txq;
}

int ath_txq_update(struct ath_softc *sc, int qnum,
		   struct ath9k_tx_queue_info *qinfo)
{
	struct ath_hw *ah = sc->sc_ah;
	int error = 0;
	struct ath9k_tx_queue_info qi;

	if (qnum == sc->beacon.beaconq) {
		/*
		 * XXX: for beacon queue, we just save the parameter.
		 * It will be picked up by ath_beaconq_config when
		 * it's necessary.
		 */
		sc->beacon.beacon_qi = *qinfo;
		return 0;
	}

	BUG_ON(sc->tx.txq[qnum].axq_qnum != qnum);

	ath9k_hw_get_txq_props(ah, qnum, &qi);
	qi.tqi_aifs = qinfo->tqi_aifs;
	qi.tqi_cwmin = qinfo->tqi_cwmin;
	qi.tqi_cwmax = qinfo->tqi_cwmax;
	qi.tqi_burstTime = qinfo->tqi_burstTime;
	qi.tqi_readyTime = qinfo->tqi_readyTime;

	if (!ath9k_hw_set_txq_props(ah, qnum, &qi)) {
		ath_print(ath9k_hw_common(sc->sc_ah), ATH_DBG_FATAL,
			  "Unable to update hardware queue %u!\n", qnum);
		error = -EIO;
	} else {
		ath9k_hw_resettxqueue(ah, qnum);
	}

	return error;
}

int ath_cabq_update(struct ath_softc *sc)
{
	struct ath9k_tx_queue_info qi;
	int qnum = sc->beacon.cabq->axq_qnum;

	ath9k_hw_get_txq_props(sc->sc_ah, qnum, &qi);
	/*
	 * Ensure the readytime % is within the bounds.
	 */
	if (sc->config.cabqReadytime < ATH9K_READY_TIME_LO_BOUND)
		sc->config.cabqReadytime = ATH9K_READY_TIME_LO_BOUND;
	else if (sc->config.cabqReadytime > ATH9K_READY_TIME_HI_BOUND)
		sc->config.cabqReadytime = ATH9K_READY_TIME_HI_BOUND;

	qi.tqi_readyTime = (sc->beacon_interval *
			    sc->config.cabqReadytime) / 100;
	ath_txq_update(sc, qnum, &qi);

	return 0;
}

/*
 * Drain a given TX queue (could be Beacon or Data)
 *
 * This assumes output has been stopped and
 * we do not need to block ath_tx_tasklet.
 */
void ath_draintxq(struct ath_softc *sc, struct ath_txq *txq, bool retry_tx)
{
	struct ath_buf *bf, *lastbf;
	struct list_head bf_head;

	INIT_LIST_HEAD(&bf_head);

	for (;;) {
		spin_lock_bh(&txq->axq_lock);

		if (list_empty(&txq->axq_q)) {
			txq->axq_link = NULL;
			spin_unlock_bh(&txq->axq_lock);
			break;
		}

		bf = list_first_entry(&txq->axq_q, struct ath_buf, list);

		if (bf->bf_stale) {
			list_del(&bf->list);
			spin_unlock_bh(&txq->axq_lock);

			spin_lock_bh(&sc->tx.txbuflock);
			list_add_tail(&bf->list, &sc->tx.txbuf);
			spin_unlock_bh(&sc->tx.txbuflock);
			continue;
		}

		lastbf = bf->bf_lastbf;
		if (!retry_tx)
			lastbf->bf_desc->ds_txstat.ts_flags =
				ATH9K_TX_SW_ABORTED;

		/* remove ath_buf's of the same mpdu from txq */
		list_cut_position(&bf_head, &txq->axq_q, &lastbf->list);
		txq->axq_depth--;

		spin_unlock_bh(&txq->axq_lock);

		if (bf_isampdu(bf))
			ath_tx_complete_aggr(sc, txq, bf, &bf_head, 0);
		else
			ath_tx_complete_buf(sc, bf, txq, &bf_head, 0, 0);
	}

	spin_lock_bh(&txq->axq_lock);
	txq->axq_tx_inprogress = false;
	spin_unlock_bh(&txq->axq_lock);

	/* flush any pending frames if aggregation is enabled */
	if (sc->sc_flags & SC_OP_TXAGGR) {
		if (!retry_tx) {
			spin_lock_bh(&txq->axq_lock);
			ath_txq_drain_pending_buffers(sc, txq);
			spin_unlock_bh(&txq->axq_lock);
		}
	}
}

void ath_drain_all_txq(struct ath_softc *sc, bool retry_tx)
{
	struct ath_hw *ah = sc->sc_ah;
	struct ath_common *common = ath9k_hw_common(sc->sc_ah);
	struct ath_txq *txq;
	int i, npend = 0;

	if (sc->sc_flags & SC_OP_INVALID)
		return;

	/* Stop beacon queue */
	ath9k_hw_stoptxdma(sc->sc_ah, sc->beacon.beaconq);

	/* Stop data queues */
	for (i = 0; i < ATH9K_NUM_TX_QUEUES; i++) {
		if (ATH_TXQ_SETUP(sc, i)) {
			txq = &sc->tx.txq[i];
			ath9k_hw_stoptxdma(ah, txq->axq_qnum);
			npend += ath9k_hw_numtxpending(ah, txq->axq_qnum);
		}
	}

	if (npend) {
		int r;

		ath_print(common, ATH_DBG_FATAL,
			  "Unable to stop TxDMA. Reset HAL!\n");

		spin_lock_bh(&sc->sc_resetlock);
		r = ath9k_hw_reset(ah, sc->sc_ah->curchan, false);
		if (r)
			ath_print(common, ATH_DBG_FATAL,
				  "Unable to reset hardware; reset status %d\n",
				  r);
		spin_unlock_bh(&sc->sc_resetlock);
	}

	for (i = 0; i < ATH9K_NUM_TX_QUEUES; i++) {
		if (ATH_TXQ_SETUP(sc, i))
			ath_draintxq(sc, &sc->tx.txq[i], retry_tx);
	}
}

void ath_tx_cleanupq(struct ath_softc *sc, struct ath_txq *txq)
{
	ath9k_hw_releasetxqueue(sc->sc_ah, txq->axq_qnum);
	sc->tx.txqsetup &= ~(1<<txq->axq_qnum);
}

void ath_txq_schedule(struct ath_softc *sc, struct ath_txq *txq)
{
	struct ath_atx_ac *ac;
	struct ath_atx_tid *tid;

	if (list_empty(&txq->axq_acq))
		return;

	ac = list_first_entry(&txq->axq_acq, struct ath_atx_ac, list);
	list_del(&ac->list);
	ac->sched = false;

	do {
		if (list_empty(&ac->tid_q))
			return;

		tid = list_first_entry(&ac->tid_q, struct ath_atx_tid, list);
		list_del(&tid->list);
		tid->sched = false;

		if (tid->paused)
			continue;

		ath_tx_sched_aggr(sc, txq, tid);

		/*
		 * add tid to round-robin queue if more frames
		 * are pending for the tid
		 */
		if (!list_empty(&tid->buf_q))
			ath_tx_queue_tid(txq, tid);

		break;
	} while (!list_empty(&ac->tid_q));

	if (!list_empty(&ac->tid_q)) {
		if (!ac->sched) {
			ac->sched = true;
			list_add_tail(&ac->list, &txq->axq_acq);
		}
	}
}

int ath_tx_setup(struct ath_softc *sc, int haltype)
{
	struct ath_txq *txq;

	if (haltype >= ARRAY_SIZE(sc->tx.hwq_map)) {
		ath_print(ath9k_hw_common(sc->sc_ah), ATH_DBG_FATAL,
			  "HAL AC %u out of range, max %zu!\n",
			 haltype, ARRAY_SIZE(sc->tx.hwq_map));
		return 0;
	}
	txq = ath_txq_setup(sc, ATH9K_TX_QUEUE_DATA, haltype);
	if (txq != NULL) {
		sc->tx.hwq_map[haltype] = txq->axq_qnum;
		return 1;
	} else
		return 0;
}

/***********/
/* TX, DMA */
/***********/

/*
 * Insert a chain of ath_buf (descriptors) on a txq and
 * assume the descriptors are already chained together by caller.
 */
static void ath_tx_txqaddbuf(struct ath_softc *sc, struct ath_txq *txq,
			     struct list_head *head)
{
	struct ath_hw *ah = sc->sc_ah;
	struct ath_common *common = ath9k_hw_common(ah);
	struct ath_buf *bf;

	/*
	 * Insert the frame on the outbound list and
	 * pass it on to the hardware.
	 */

	if (list_empty(head))
		return;

	bf = list_first_entry(head, struct ath_buf, list);

	list_splice_tail_init(head, &txq->axq_q);
	txq->axq_depth++;

	ath_print(common, ATH_DBG_QUEUE,
		  "qnum: %d, txq depth: %d\n", txq->axq_qnum, txq->axq_depth);

	if (txq->axq_link == NULL) {
		ath9k_hw_puttxbuf(ah, txq->axq_qnum, bf->bf_daddr);
		ath_print(common, ATH_DBG_XMIT,
			  "TXDP[%u] = %llx (%p)\n",
			  txq->axq_qnum, ito64(bf->bf_daddr), bf->bf_desc);
	} else {
		*txq->axq_link = bf->bf_daddr;
		ath_print(common, ATH_DBG_XMIT, "link[%u] (%p)=%llx (%p)\n",
			  txq->axq_qnum, txq->axq_link,
			  ito64(bf->bf_daddr), bf->bf_desc);
	}
	txq->axq_link = &(bf->bf_lastbf->bf_desc->ds_link);
	ath9k_hw_txstart(ah, txq->axq_qnum);
}

static struct ath_buf *ath_tx_get_buffer(struct ath_softc *sc)
{
	struct ath_buf *bf = NULL;

	spin_lock_bh(&sc->tx.txbuflock);

	if (unlikely(list_empty(&sc->tx.txbuf))) {
		spin_unlock_bh(&sc->tx.txbuflock);
		return NULL;
	}

	bf = list_first_entry(&sc->tx.txbuf, struct ath_buf, list);
	list_del(&bf->list);

	spin_unlock_bh(&sc->tx.txbuflock);

	return bf;
}

static void ath_tx_send_ampdu(struct ath_softc *sc, struct ath_atx_tid *tid,
			      struct list_head *bf_head,
			      struct ath_tx_control *txctl)
{
	struct ath_buf *bf;

	bf = list_first_entry(bf_head, struct ath_buf, list);
	bf->bf_state.bf_type |= BUF_AMPDU;
	TX_STAT_INC(txctl->txq->axq_qnum, a_queued);

	/*
	 * Do not queue to h/w when any of the following conditions is true:
	 * - there are pending frames in software queue
	 * - the TID is currently paused for ADDBA/BAR request
	 * - seqno is not within block-ack window
	 * - h/w queue depth exceeds low water mark
	 */
	if (!list_empty(&tid->buf_q) || tid->paused ||
	    !BAW_WITHIN(tid->seq_start, tid->baw_size, bf->bf_seqno) ||
	    txctl->txq->axq_depth >= ATH_AGGR_MIN_QDEPTH) {
		/*
		 * Add this frame to software queue for scheduling later
		 * for aggregation.
		 */
		list_move_tail(&bf->list, &tid->buf_q);
		ath_tx_queue_tid(txctl->txq, tid);
		return;
	}

	/* Add sub-frame to BAW */
	ath_tx_addto_baw(sc, tid, bf);

	/* Queue to h/w without aggregation */
	bf->bf_nframes = 1;
	bf->bf_lastbf = bf;
	ath_buf_set_rate(sc, bf);
	ath_tx_txqaddbuf(sc, txctl->txq, bf_head);
}

static void ath_tx_send_ht_normal(struct ath_softc *sc, struct ath_txq *txq,
				  struct ath_atx_tid *tid,
				  struct list_head *bf_head)
{
	struct ath_buf *bf;

	bf = list_first_entry(bf_head, struct ath_buf, list);
	bf->bf_state.bf_type &= ~BUF_AMPDU;

	/* update starting sequence number for subsequent ADDBA request */
	INCR(tid->seq_start, IEEE80211_SEQ_MAX);

	bf->bf_nframes = 1;
	bf->bf_lastbf = bf;
	ath_buf_set_rate(sc, bf);
	ath_tx_txqaddbuf(sc, txq, bf_head);
	TX_STAT_INC(txq->axq_qnum, queued);
}

static void ath_tx_send_normal(struct ath_softc *sc, struct ath_txq *txq,
			       struct list_head *bf_head)
{
	struct ath_buf *bf;

	bf = list_first_entry(bf_head, struct ath_buf, list);

	bf->bf_lastbf = bf;
	bf->bf_nframes = 1;
	ath_buf_set_rate(sc, bf);
	ath_tx_txqaddbuf(sc, txq, bf_head);
	TX_STAT_INC(txq->axq_qnum, queued);
}

static enum ath9k_pkt_type get_hw_packet_type(struct sk_buff *skb)
{
	struct ieee80211_hdr *hdr;
	enum ath9k_pkt_type htype;
	__le16 fc;

	hdr = (struct ieee80211_hdr *)skb->data;
	fc = hdr->frame_control;

	if (ieee80211_is_beacon(fc))
		htype = ATH9K_PKT_TYPE_BEACON;
	else if (ieee80211_is_probe_resp(fc))
		htype = ATH9K_PKT_TYPE_PROBE_RESP;
	else if (ieee80211_is_atim(fc))
		htype = ATH9K_PKT_TYPE_ATIM;
	else if (ieee80211_is_pspoll(fc))
		htype = ATH9K_PKT_TYPE_PSPOLL;
	else
		htype = ATH9K_PKT_TYPE_NORMAL;

	return htype;
}

static bool is_pae(struct sk_buff *skb)
{
	struct ieee80211_hdr *hdr;
	__le16 fc;

	hdr = (struct ieee80211_hdr *)skb->data;
	fc = hdr->frame_control;

	if (ieee80211_is_data(fc)) {
		if (ieee80211_is_nullfunc(fc) ||
		    /* Port Access Entity (IEEE 802.1X) */
		    (skb->protocol == cpu_to_be16(ETH_P_PAE))) {
			return true;
		}
	}

	return false;
}

static int get_hw_crypto_keytype(struct sk_buff *skb)
{
	struct ieee80211_tx_info *tx_info = IEEE80211_SKB_CB(skb);

	if (tx_info->control.hw_key) {
		if (tx_info->control.hw_key->alg == ALG_WEP)
			return ATH9K_KEY_TYPE_WEP;
		else if (tx_info->control.hw_key->alg == ALG_TKIP)
			return ATH9K_KEY_TYPE_TKIP;
		else if (tx_info->control.hw_key->alg == ALG_CCMP)
			return ATH9K_KEY_TYPE_AES;
	}

	return ATH9K_KEY_TYPE_CLEAR;
}

static void assign_aggr_tid_seqno(struct sk_buff *skb,
				  struct ath_buf *bf)
{
	struct ieee80211_tx_info *tx_info = IEEE80211_SKB_CB(skb);
	struct ieee80211_hdr *hdr;
	struct ath_node *an;
	struct ath_atx_tid *tid;
	__le16 fc;
	u8 *qc;

	if (!tx_info->control.sta)
		return;

	an = (struct ath_node *)tx_info->control.sta->drv_priv;
	hdr = (struct ieee80211_hdr *)skb->data;
	fc = hdr->frame_control;

	if (ieee80211_is_data_qos(fc)) {
		qc = ieee80211_get_qos_ctl(hdr);
		bf->bf_tidno = qc[0] & 0xf;
	}

	/*
	 * For HT capable stations, we save tidno for later use.
	 * We also override seqno set by upper layer with the one
	 * in tx aggregation state.
	 */
	tid = ATH_AN_2_TID(an, bf->bf_tidno);
	hdr->seq_ctrl = cpu_to_le16(tid->seq_next << IEEE80211_SEQ_SEQ_SHIFT);
	bf->bf_seqno = tid->seq_next;
	INCR(tid->seq_next, IEEE80211_SEQ_MAX);
}

static int setup_tx_flags(struct ath_softc *sc, struct sk_buff *skb,
			  struct ath_txq *txq)
{
	struct ieee80211_tx_info *tx_info = IEEE80211_SKB_CB(skb);
	int flags = 0;

	flags |= ATH9K_TXDESC_CLRDMASK; /* needed for crypto errors */
	flags |= ATH9K_TXDESC_INTREQ;

	if (tx_info->flags & IEEE80211_TX_CTL_NO_ACK)
		flags |= ATH9K_TXDESC_NOACK;

	return flags;
}

/*
 * rix - rate index
 * pktlen - total bytes (delims + data + fcs + pads + pad delims)
 * width  - 0 for 20 MHz, 1 for 40 MHz
 * half_gi - to use 4us v/s 3.6 us for symbol time
 */
static u32 ath_pkt_duration(struct ath_softc *sc, u8 rix, struct ath_buf *bf,
			    int width, int half_gi, bool shortPreamble)
{
	u32 nbits, nsymbits, duration, nsymbols;
	int streams, pktlen;

	pktlen = bf_isaggr(bf) ? bf->bf_al : bf->bf_frmlen;

	/* find number of symbols: PLCP + data */
	nbits = (pktlen << 3) + OFDM_PLCP_BITS;
	nsymbits = bits_per_symbol[rix][width];
	nsymbols = (nbits + nsymbits - 1) / nsymbits;

	if (!half_gi)
		duration = SYMBOL_TIME(nsymbols);
	else
		duration = SYMBOL_TIME_HALFGI(nsymbols);

	/* addup duration for legacy/ht training and signal fields */
	streams = HT_RC_2_STREAMS(rix);
	duration += L_STF + L_LTF + L_SIG + HT_SIG + HT_STF + HT_LTF(streams);

	return duration;
}

static void ath_buf_set_rate(struct ath_softc *sc, struct ath_buf *bf)
{
	struct ath_common *common = ath9k_hw_common(sc->sc_ah);
	struct ath9k_11n_rate_series series[4];
	struct sk_buff *skb;
	struct ieee80211_tx_info *tx_info;
	struct ieee80211_tx_rate *rates;
	const struct ieee80211_rate *rate;
	struct ieee80211_hdr *hdr;
	int i, flags = 0;
	u8 rix = 0, ctsrate = 0;
	bool is_pspoll;

	memset(series, 0, sizeof(struct ath9k_11n_rate_series) * 4);

	skb = bf->bf_mpdu;
	tx_info = IEEE80211_SKB_CB(skb);
	rates = tx_info->control.rates;
	hdr = (struct ieee80211_hdr *)skb->data;
	is_pspoll = ieee80211_is_pspoll(hdr->frame_control);

	/*
	 * We check if Short Preamble is needed for the CTS rate by
	 * checking the BSS's global flag.
	 * But for the rate series, IEEE80211_TX_RC_USE_SHORT_PREAMBLE is used.
	 */
	rate = ieee80211_get_rts_cts_rate(sc->hw, tx_info);
	ctsrate = rate->hw_value;
	if (sc->sc_flags & SC_OP_PREAMBLE_SHORT)
		ctsrate |= rate->hw_value_short;

	for (i = 0; i < 4; i++) {
		bool is_40, is_sgi, is_sp;
		int phy;

		if (!rates[i].count || (rates[i].idx < 0))
			continue;

		rix = rates[i].idx;
		series[i].Tries = rates[i].count;
		series[i].ChSel = common->tx_chainmask;

		if ((sc->config.ath_aggr_prot && bf_isaggr(bf)) ||
		    (rates[i].flags & IEEE80211_TX_RC_USE_RTS_CTS)) {
			series[i].RateFlags |= ATH9K_RATESERIES_RTS_CTS;
			flags |= ATH9K_TXDESC_RTSENA;
		} else if (rates[i].flags & IEEE80211_TX_RC_USE_CTS_PROTECT) {
			series[i].RateFlags |= ATH9K_RATESERIES_RTS_CTS;
			flags |= ATH9K_TXDESC_CTSENA;
		}

		if (rates[i].flags & IEEE80211_TX_RC_40_MHZ_WIDTH)
			series[i].RateFlags |= ATH9K_RATESERIES_2040;
		if (rates[i].flags & IEEE80211_TX_RC_SHORT_GI)
			series[i].RateFlags |= ATH9K_RATESERIES_HALFGI;

		is_sgi = !!(rates[i].flags & IEEE80211_TX_RC_SHORT_GI);
		is_40 = !!(rates[i].flags & IEEE80211_TX_RC_40_MHZ_WIDTH);
		is_sp = !!(rates[i].flags & IEEE80211_TX_RC_USE_SHORT_PREAMBLE);

		if (rates[i].flags & IEEE80211_TX_RC_MCS) {
			/* MCS rates */
			series[i].Rate = rix | 0x80;
			series[i].PktDuration = ath_pkt_duration(sc, rix, bf,
				 is_40, is_sgi, is_sp);
			continue;
		}

		/* legcay rates */
		if ((tx_info->band == IEEE80211_BAND_2GHZ) &&
		    !(rate->flags & IEEE80211_RATE_ERP_G))
			phy = WLAN_RC_PHY_CCK;
		else
			phy = WLAN_RC_PHY_OFDM;

		rate = &sc->sbands[tx_info->band].bitrates[rates[i].idx];
		series[i].Rate = rate->hw_value;
		if (rate->hw_value_short) {
			if (rates[i].flags & IEEE80211_TX_RC_USE_SHORT_PREAMBLE)
				series[i].Rate |= rate->hw_value_short;
		} else {
			is_sp = false;
		}

		series[i].PktDuration = ath9k_hw_computetxtime(sc->sc_ah,
			phy, rate->bitrate * 100, bf->bf_frmlen, rix, is_sp);
	}

	/* For AR5416 - RTS cannot be followed by a frame larger than 8K */
	if (bf_isaggr(bf) && (bf->bf_al > sc->sc_ah->caps.rts_aggr_limit))
		flags &= ~ATH9K_TXDESC_RTSENA;

	/* ATH9K_TXDESC_RTSENA and ATH9K_TXDESC_CTSENA are mutually exclusive. */
	if (flags & ATH9K_TXDESC_RTSENA)
		flags &= ~ATH9K_TXDESC_CTSENA;

	/* set dur_update_en for l-sig computation except for PS-Poll frames */
	ath9k_hw_set11n_ratescenario(sc->sc_ah, bf->bf_desc,
				     bf->bf_lastbf->bf_desc,
				     !is_pspoll, ctsrate,
				     0, series, 4, flags);

	if (sc->config.ath_aggr_prot && flags)
		ath9k_hw_set11n_burstduration(sc->sc_ah, bf->bf_desc, 8192);
}

static int ath_tx_setup_buffer(struct ieee80211_hw *hw, struct ath_buf *bf,
				struct sk_buff *skb,
				struct ath_tx_control *txctl)
{
	struct ath_wiphy *aphy = hw->priv;
	struct ath_softc *sc = aphy->sc;
	struct ieee80211_tx_info *tx_info = IEEE80211_SKB_CB(skb);
	struct ieee80211_hdr *hdr = (struct ieee80211_hdr *)skb->data;
	int hdrlen;
	__le16 fc;
	int padpos, padsize;

	tx_info->pad[0] = 0;
	switch (txctl->frame_type) {
	case ATH9K_NOT_INTERNAL:
		break;
	case ATH9K_INT_PAUSE:
		tx_info->pad[0] |= ATH_TX_INFO_FRAME_TYPE_PAUSE;
		/* fall through */
	case ATH9K_INT_UNPAUSE:
		tx_info->pad[0] |= ATH_TX_INFO_FRAME_TYPE_INTERNAL;
		break;
	}
	hdrlen = ieee80211_get_hdrlen_from_skb(skb);
	fc = hdr->frame_control;

	ATH_TXBUF_RESET(bf);

	bf->aphy = aphy;
	bf->bf_frmlen = skb->len + FCS_LEN;
	/* Remove the padding size from bf_frmlen, if any */
	padpos = ath9k_cmn_padpos(hdr->frame_control);
	padsize = padpos & 3;
	if (padsize && skb->len>padpos+padsize) {
		bf->bf_frmlen -= padsize;
	}

	if (conf_is_ht(&hw->conf) && !is_pae(skb))
		bf->bf_state.bf_type |= BUF_HT;

	bf->bf_flags = setup_tx_flags(sc, skb, txctl->txq);

	bf->bf_keytype = get_hw_crypto_keytype(skb);
	if (bf->bf_keytype != ATH9K_KEY_TYPE_CLEAR) {
		bf->bf_frmlen += tx_info->control.hw_key->icv_len;
		bf->bf_keyix = tx_info->control.hw_key->hw_key_idx;
	} else {
		bf->bf_keyix = ATH9K_TXKEYIX_INVALID;
	}

	if (ieee80211_is_data_qos(fc) && bf_isht(bf) &&
	    (sc->sc_flags & SC_OP_TXAGGR))
		assign_aggr_tid_seqno(skb, bf);

	bf->bf_mpdu = skb;

	bf->bf_dmacontext = dma_map_single(sc->dev, skb->data,
					   skb->len, DMA_TO_DEVICE);
	if (unlikely(dma_mapping_error(sc->dev, bf->bf_dmacontext))) {
		bf->bf_mpdu = NULL;
		ath_print(ath9k_hw_common(sc->sc_ah), ATH_DBG_FATAL,
			  "dma_mapping_error() on TX\n");
		return -ENOMEM;
	}

	bf->bf_buf_addr = bf->bf_dmacontext;

	/* tag if this is a nullfunc frame to enable PS when AP acks it */
	if (ieee80211_is_nullfunc(fc) && ieee80211_has_pm(fc)) {
		bf->bf_isnullfunc = true;
		sc->ps_flags &= ~PS_NULLFUNC_COMPLETED;
	} else
		bf->bf_isnullfunc = false;

	return 0;
}

/* FIXME: tx power */
static void ath_tx_start_dma(struct ath_softc *sc, struct ath_buf *bf,
			     struct ath_tx_control *txctl)
{
	struct sk_buff *skb = bf->bf_mpdu;
	struct ieee80211_tx_info *tx_info =  IEEE80211_SKB_CB(skb);
	struct ieee80211_hdr *hdr = (struct ieee80211_hdr *)skb->data;
	struct ath_node *an = NULL;
	struct list_head bf_head;
	struct ath_desc *ds;
	struct ath_atx_tid *tid;
	struct ath_hw *ah = sc->sc_ah;
	int frm_type;
	__le16 fc;

	frm_type = get_hw_packet_type(skb);
	fc = hdr->frame_control;

	INIT_LIST_HEAD(&bf_head);
	list_add_tail(&bf->list, &bf_head);

	ds = bf->bf_desc;
	ds->ds_link = 0;
	ds->ds_data = bf->bf_buf_addr;

	ath9k_hw_set11n_txdesc(ah, ds, bf->bf_frmlen, frm_type, MAX_RATE_POWER,
			       bf->bf_keyix, bf->bf_keytype, bf->bf_flags);

	ath9k_hw_filltxdesc(ah, ds,
			    skb->len,	/* segment length */
			    true,	/* first segment */
			    true,	/* last segment */
			    ds);	/* first descriptor */

	spin_lock_bh(&txctl->txq->axq_lock);

	if (bf_isht(bf) && (sc->sc_flags & SC_OP_TXAGGR) &&
	    tx_info->control.sta) {
		an = (struct ath_node *)tx_info->control.sta->drv_priv;
		tid = ATH_AN_2_TID(an, bf->bf_tidno);

		if (!ieee80211_is_data_qos(fc)) {
			ath_tx_send_normal(sc, txctl->txq, &bf_head);
			goto tx_done;
		}

		if (tx_info->flags & IEEE80211_TX_CTL_AMPDU) {
			/*
			 * Try aggregation if it's a unicast data frame
			 * and the destination is HT capable.
			 */
			ath_tx_send_ampdu(sc, tid, &bf_head, txctl);
		} else {
			/*
			 * Send this frame as regular when ADDBA
			 * exchange is neither complete nor pending.
			 */
			ath_tx_send_ht_normal(sc, txctl->txq,
					      tid, &bf_head);
		}
	} else {
		ath_tx_send_normal(sc, txctl->txq, &bf_head);
	}

tx_done:
	spin_unlock_bh(&txctl->txq->axq_lock);
}

/* Upon failure caller should free skb */
int ath_tx_start(struct ieee80211_hw *hw, struct sk_buff *skb,
		 struct ath_tx_control *txctl)
{
	struct ath_wiphy *aphy = hw->priv;
	struct ath_softc *sc = aphy->sc;
	struct ath_common *common = ath9k_hw_common(sc->sc_ah);
	struct ath_buf *bf;
	int r;

	bf = ath_tx_get_buffer(sc);
	if (!bf) {
		ath_print(common, ATH_DBG_XMIT, "TX buffers are full\n");
		return -1;
	}

	r = ath_tx_setup_buffer(hw, bf, skb, txctl);
	if (unlikely(r)) {
		struct ath_txq *txq = txctl->txq;

		ath_print(common, ATH_DBG_FATAL, "TX mem alloc failure\n");

		/* upon ath_tx_processq() this TX queue will be resumed, we
		 * guarantee this will happen by knowing beforehand that
		 * we will at least have to run TX completionon one buffer
		 * on the queue */
		spin_lock_bh(&txq->axq_lock);
		if (sc->tx.txq[txq->axq_qnum].axq_depth > 1) {
			ath_mac80211_stop_queue(sc, skb_get_queue_mapping(skb));
			txq->stopped = 1;
		}
		spin_unlock_bh(&txq->axq_lock);

		spin_lock_bh(&sc->tx.txbuflock);
		list_add_tail(&bf->list, &sc->tx.txbuf);
		spin_unlock_bh(&sc->tx.txbuflock);

		return r;
	}

	ath_tx_start_dma(sc, bf, txctl);

	return 0;
}

void ath_tx_cabq(struct ieee80211_hw *hw, struct sk_buff *skb)
{
	struct ath_wiphy *aphy = hw->priv;
	struct ath_softc *sc = aphy->sc;
	struct ath_common *common = ath9k_hw_common(sc->sc_ah);
	struct ieee80211_hdr *hdr = (struct ieee80211_hdr *) skb->data;
	int padpos, padsize;
	struct ieee80211_tx_info *info = IEEE80211_SKB_CB(skb);
	struct ath_tx_control txctl;

	memset(&txctl, 0, sizeof(struct ath_tx_control));

	/*
	 * As a temporary workaround, assign seq# here; this will likely need
	 * to be cleaned up to work better with Beacon transmission and virtual
	 * BSSes.
	 */
	if (info->flags & IEEE80211_TX_CTL_ASSIGN_SEQ) {
		if (info->flags & IEEE80211_TX_CTL_FIRST_FRAGMENT)
			sc->tx.seq_no += 0x10;
		hdr->seq_ctrl &= cpu_to_le16(IEEE80211_SCTL_FRAG);
		hdr->seq_ctrl |= cpu_to_le16(sc->tx.seq_no);
	}

	/* Add the padding after the header if this is not already done */
	padpos = ath9k_cmn_padpos(hdr->frame_control);
	padsize = padpos & 3;
	if (padsize && skb->len>padpos) {
		if (skb_headroom(skb) < padsize) {
			ath_print(common, ATH_DBG_XMIT,
				  "TX CABQ padding failed\n");
			dev_kfree_skb_any(skb);
			return;
		}
		skb_push(skb, padsize);
		memmove(skb->data, skb->data + padsize, padpos);
	}

	txctl.txq = sc->beacon.cabq;

	ath_print(common, ATH_DBG_XMIT,
		  "transmitting CABQ packet, skb: %p\n", skb);

	if (ath_tx_start(hw, skb, &txctl) != 0) {
		ath_print(common, ATH_DBG_XMIT, "CABQ TX failed\n");
		goto exit;
	}

	return;
exit:
	dev_kfree_skb_any(skb);
}

/*****************/
/* TX Completion */
/*****************/

static void ath_tx_complete(struct ath_softc *sc, struct sk_buff *skb,
			    struct ath_wiphy *aphy, int tx_flags)
{
	struct ieee80211_hw *hw = sc->hw;
	struct ieee80211_tx_info *tx_info = IEEE80211_SKB_CB(skb);
	struct ath_common *common = ath9k_hw_common(sc->sc_ah);
	struct ieee80211_hdr * hdr = (struct ieee80211_hdr *)skb->data;
	int padpos, padsize;

	ath_print(common, ATH_DBG_XMIT, "TX complete: skb: %p\n", skb);

	if (aphy)
		hw = aphy->hw;

	if (tx_flags & ATH_TX_BAR)
		tx_info->flags |= IEEE80211_TX_STAT_AMPDU_NO_BACK;

	if (!(tx_flags & (ATH_TX_ERROR | ATH_TX_XRETRY))) {
		/* Frame was ACKed */
		tx_info->flags |= IEEE80211_TX_STAT_ACK;
	}

	padpos = ath9k_cmn_padpos(hdr->frame_control);
	padsize = padpos & 3;
	if (padsize && skb->len>padpos+padsize) {
		/*
		 * Remove MAC header padding before giving the frame back to
		 * mac80211.
		 */
		memmove(skb->data + padsize, skb->data, padpos);
		skb_pull(skb, padsize);
	}

	if (sc->ps_flags & PS_WAIT_FOR_TX_ACK) {
		sc->ps_flags &= ~PS_WAIT_FOR_TX_ACK;
		ath_print(common, ATH_DBG_PS,
			  "Going back to sleep after having "
<<<<<<< HEAD
			  "received TX status (0x%x)\n",
=======
			  "received TX status (0x%lx)\n",
>>>>>>> 5ffaf8a3
			sc->ps_flags & (PS_WAIT_FOR_BEACON |
					PS_WAIT_FOR_CAB |
					PS_WAIT_FOR_PSPOLL_DATA |
					PS_WAIT_FOR_TX_ACK));
	}

	if (unlikely(tx_info->pad[0] & ATH_TX_INFO_FRAME_TYPE_INTERNAL))
		ath9k_tx_status(hw, skb);
	else
		ieee80211_tx_status(hw, skb);
}

static void ath_tx_complete_buf(struct ath_softc *sc, struct ath_buf *bf,
				struct ath_txq *txq,
				struct list_head *bf_q,
				int txok, int sendbar)
{
	struct sk_buff *skb = bf->bf_mpdu;
	unsigned long flags;
	int tx_flags = 0;

	if (sendbar)
		tx_flags = ATH_TX_BAR;

	if (!txok) {
		tx_flags |= ATH_TX_ERROR;

		if (bf_isxretried(bf))
			tx_flags |= ATH_TX_XRETRY;
	}

	dma_unmap_single(sc->dev, bf->bf_dmacontext, skb->len, DMA_TO_DEVICE);
	ath_tx_complete(sc, skb, bf->aphy, tx_flags);
	ath_debug_stat_tx(sc, txq, bf);

	/*
	 * Return the list of ath_buf of this mpdu to free queue
	 */
	spin_lock_irqsave(&sc->tx.txbuflock, flags);
	list_splice_tail_init(bf_q, &sc->tx.txbuf);
	spin_unlock_irqrestore(&sc->tx.txbuflock, flags);
}

static int ath_tx_num_badfrms(struct ath_softc *sc, struct ath_buf *bf,
			      int txok)
{
	struct ath_buf *bf_last = bf->bf_lastbf;
	struct ath_desc *ds = bf_last->bf_desc;
	u16 seq_st = 0;
	u32 ba[WME_BA_BMP_SIZE >> 5];
	int ba_index;
	int nbad = 0;
	int isaggr = 0;

	if (ds->ds_txstat.ts_flags == ATH9K_TX_SW_ABORTED)
		return 0;

	isaggr = bf_isaggr(bf);
	if (isaggr) {
		seq_st = ATH_DS_BA_SEQ(ds);
		memcpy(ba, ATH_DS_BA_BITMAP(ds), WME_BA_BMP_SIZE >> 3);
	}

	while (bf) {
		ba_index = ATH_BA_INDEX(seq_st, bf->bf_seqno);
		if (!txok || (isaggr && !ATH_BA_ISSET(ba, ba_index)))
			nbad++;

		bf = bf->bf_next;
	}

	return nbad;
}

static void ath_tx_rc_status(struct ath_buf *bf, struct ath_desc *ds,
			     int nbad, int txok, bool update_rc)
{
	struct sk_buff *skb = bf->bf_mpdu;
	struct ieee80211_hdr *hdr = (struct ieee80211_hdr *)skb->data;
	struct ieee80211_tx_info *tx_info = IEEE80211_SKB_CB(skb);
	struct ieee80211_hw *hw = bf->aphy->hw;
	u8 i, tx_rateindex;

	if (txok)
		tx_info->status.ack_signal = ds->ds_txstat.ts_rssi;

	tx_rateindex = ds->ds_txstat.ts_rateindex;
	WARN_ON(tx_rateindex >= hw->max_rates);

	if (update_rc)
		tx_info->pad[0] |= ATH_TX_INFO_UPDATE_RC;
	if (ds->ds_txstat.ts_status & ATH9K_TXERR_FILT)
		tx_info->flags |= IEEE80211_TX_STAT_TX_FILTERED;

	if ((ds->ds_txstat.ts_status & ATH9K_TXERR_FILT) == 0 &&
	    (bf->bf_flags & ATH9K_TXDESC_NOACK) == 0 && update_rc) {
		if (ieee80211_is_data(hdr->frame_control)) {
			if (ds->ds_txstat.ts_flags &
			    (ATH9K_TX_DATA_UNDERRUN | ATH9K_TX_DELIM_UNDERRUN))
				tx_info->pad[0] |= ATH_TX_INFO_UNDERRUN;
			if ((ds->ds_txstat.ts_status & ATH9K_TXERR_XRETRY) ||
			    (ds->ds_txstat.ts_status & ATH9K_TXERR_FIFO))
				tx_info->pad[0] |= ATH_TX_INFO_XRETRY;
			tx_info->status.ampdu_len = bf->bf_nframes;
			tx_info->status.ampdu_ack_len = bf->bf_nframes - nbad;
		}
	}

	for (i = tx_rateindex + 1; i < hw->max_rates; i++) {
		tx_info->status.rates[i].count = 0;
		tx_info->status.rates[i].idx = -1;
	}

	tx_info->status.rates[tx_rateindex].count = bf->bf_retries + 1;
}

static void ath_wake_mac80211_queue(struct ath_softc *sc, struct ath_txq *txq)
{
	int qnum;

	spin_lock_bh(&txq->axq_lock);
	if (txq->stopped &&
	    sc->tx.txq[txq->axq_qnum].axq_depth <= (ATH_TXBUF - 20)) {
		qnum = ath_get_mac80211_qnum(txq->axq_qnum, sc);
		if (qnum != -1) {
			ath_mac80211_start_queue(sc, qnum);
			txq->stopped = 0;
		}
	}
	spin_unlock_bh(&txq->axq_lock);
}

static void ath_tx_processq(struct ath_softc *sc, struct ath_txq *txq)
{
	struct ath_hw *ah = sc->sc_ah;
	struct ath_common *common = ath9k_hw_common(ah);
	struct ath_buf *bf, *lastbf, *bf_held = NULL;
	struct list_head bf_head;
	struct ath_desc *ds;
	int txok;
	int status;

	ath_print(common, ATH_DBG_QUEUE, "tx queue %d (%x), link %p\n",
		  txq->axq_qnum, ath9k_hw_gettxbuf(sc->sc_ah, txq->axq_qnum),
		  txq->axq_link);

	for (;;) {
		spin_lock_bh(&txq->axq_lock);
		if (list_empty(&txq->axq_q)) {
			txq->axq_link = NULL;
			spin_unlock_bh(&txq->axq_lock);
			break;
		}
		bf = list_first_entry(&txq->axq_q, struct ath_buf, list);

		/*
		 * There is a race condition that a BH gets scheduled
		 * after sw writes TxE and before hw re-load the last
		 * descriptor to get the newly chained one.
		 * Software must keep the last DONE descriptor as a
		 * holding descriptor - software does so by marking
		 * it with the STALE flag.
		 */
		bf_held = NULL;
		if (bf->bf_stale) {
			bf_held = bf;
			if (list_is_last(&bf_held->list, &txq->axq_q)) {
				spin_unlock_bh(&txq->axq_lock);
				break;
			} else {
				bf = list_entry(bf_held->list.next,
						struct ath_buf, list);
			}
		}

		lastbf = bf->bf_lastbf;
		ds = lastbf->bf_desc;

		status = ath9k_hw_txprocdesc(ah, ds);
		if (status == -EINPROGRESS) {
			spin_unlock_bh(&txq->axq_lock);
			break;
		}

		/*
		 * We now know the nullfunc frame has been ACKed so we
		 * can disable RX.
		 */
		if (bf->bf_isnullfunc &&
		    (ds->ds_txstat.ts_status & ATH9K_TX_ACKED)) {
			if ((sc->ps_flags & PS_ENABLED)) {
				sc->ps_enabled = true;
				ath9k_hw_setrxabort(sc->sc_ah, 1);
			} else
				sc->ps_flags |= PS_NULLFUNC_COMPLETED;
		}

		/*
		 * Remove ath_buf's of the same transmit unit from txq,
		 * however leave the last descriptor back as the holding
		 * descriptor for hw.
		 */
		lastbf->bf_stale = true;
		INIT_LIST_HEAD(&bf_head);
		if (!list_is_singular(&lastbf->list))
			list_cut_position(&bf_head,
				&txq->axq_q, lastbf->list.prev);

		txq->axq_depth--;
		txok = !(ds->ds_txstat.ts_status & ATH9K_TXERR_MASK);
		txq->axq_tx_inprogress = false;
		spin_unlock_bh(&txq->axq_lock);

		if (bf_held) {
			spin_lock_bh(&sc->tx.txbuflock);
			list_move_tail(&bf_held->list, &sc->tx.txbuf);
			spin_unlock_bh(&sc->tx.txbuflock);
		}

		if (!bf_isampdu(bf)) {
			/*
			 * This frame is sent out as a single frame.
			 * Use hardware retry status for this frame.
			 */
			bf->bf_retries = ds->ds_txstat.ts_longretry;
			if (ds->ds_txstat.ts_status & ATH9K_TXERR_XRETRY)
				bf->bf_state.bf_type |= BUF_XRETRY;
			ath_tx_rc_status(bf, ds, 0, txok, true);
		}

		if (bf_isampdu(bf))
			ath_tx_complete_aggr(sc, txq, bf, &bf_head, txok);
		else
			ath_tx_complete_buf(sc, bf, txq, &bf_head, txok, 0);

		ath_wake_mac80211_queue(sc, txq);

		spin_lock_bh(&txq->axq_lock);
		if (sc->sc_flags & SC_OP_TXAGGR)
			ath_txq_schedule(sc, txq);
		spin_unlock_bh(&txq->axq_lock);
	}
}

static void ath_tx_complete_poll_work(struct work_struct *work)
{
	struct ath_softc *sc = container_of(work, struct ath_softc,
			tx_complete_work.work);
	struct ath_txq *txq;
	int i;
	bool needreset = false;

	for (i = 0; i < ATH9K_NUM_TX_QUEUES; i++)
		if (ATH_TXQ_SETUP(sc, i)) {
			txq = &sc->tx.txq[i];
			spin_lock_bh(&txq->axq_lock);
			if (txq->axq_depth) {
				if (txq->axq_tx_inprogress) {
					needreset = true;
					spin_unlock_bh(&txq->axq_lock);
					break;
				} else {
					txq->axq_tx_inprogress = true;
				}
			}
			spin_unlock_bh(&txq->axq_lock);
		}

	if (needreset) {
		ath_print(ath9k_hw_common(sc->sc_ah), ATH_DBG_RESET,
			  "tx hung, resetting the chip\n");
		ath9k_ps_wakeup(sc);
		ath_reset(sc, false);
		ath9k_ps_restore(sc);
	}

	ieee80211_queue_delayed_work(sc->hw, &sc->tx_complete_work,
			msecs_to_jiffies(ATH_TX_COMPLETE_POLL_INT));
}



void ath_tx_tasklet(struct ath_softc *sc)
{
	int i;
	u32 qcumask = ((1 << ATH9K_NUM_TX_QUEUES) - 1);

	ath9k_hw_gettxintrtxqs(sc->sc_ah, &qcumask);

	for (i = 0; i < ATH9K_NUM_TX_QUEUES; i++) {
		if (ATH_TXQ_SETUP(sc, i) && (qcumask & (1 << i)))
			ath_tx_processq(sc, &sc->tx.txq[i]);
	}
}

/*****************/
/* Init, Cleanup */
/*****************/

int ath_tx_init(struct ath_softc *sc, int nbufs)
{
	struct ath_common *common = ath9k_hw_common(sc->sc_ah);
	int error = 0;

	spin_lock_init(&sc->tx.txbuflock);

	error = ath_descdma_setup(sc, &sc->tx.txdma, &sc->tx.txbuf,
				  "tx", nbufs, 1);
	if (error != 0) {
		ath_print(common, ATH_DBG_FATAL,
			  "Failed to allocate tx descriptors: %d\n", error);
		goto err;
	}

	error = ath_descdma_setup(sc, &sc->beacon.bdma, &sc->beacon.bbuf,
				  "beacon", ATH_BCBUF, 1);
	if (error != 0) {
		ath_print(common, ATH_DBG_FATAL,
			  "Failed to allocate beacon descriptors: %d\n", error);
		goto err;
	}

	INIT_DELAYED_WORK(&sc->tx_complete_work, ath_tx_complete_poll_work);

err:
	if (error != 0)
		ath_tx_cleanup(sc);

	return error;
}

void ath_tx_cleanup(struct ath_softc *sc)
{
	if (sc->beacon.bdma.dd_desc_len != 0)
		ath_descdma_cleanup(sc, &sc->beacon.bdma, &sc->beacon.bbuf);

	if (sc->tx.txdma.dd_desc_len != 0)
		ath_descdma_cleanup(sc, &sc->tx.txdma, &sc->tx.txbuf);
}

void ath_tx_node_init(struct ath_softc *sc, struct ath_node *an)
{
	struct ath_atx_tid *tid;
	struct ath_atx_ac *ac;
	int tidno, acno;

	for (tidno = 0, tid = &an->tid[tidno];
	     tidno < WME_NUM_TID;
	     tidno++, tid++) {
		tid->an        = an;
		tid->tidno     = tidno;
		tid->seq_start = tid->seq_next = 0;
		tid->baw_size  = WME_MAX_BA;
		tid->baw_head  = tid->baw_tail = 0;
		tid->sched     = false;
		tid->paused    = false;
		tid->state &= ~AGGR_CLEANUP;
		INIT_LIST_HEAD(&tid->buf_q);
		acno = TID_TO_WME_AC(tidno);
		tid->ac = &an->ac[acno];
		tid->state &= ~AGGR_ADDBA_COMPLETE;
		tid->state &= ~AGGR_ADDBA_PROGRESS;
	}

	for (acno = 0, ac = &an->ac[acno];
	     acno < WME_NUM_AC; acno++, ac++) {
		ac->sched    = false;
		INIT_LIST_HEAD(&ac->tid_q);

		switch (acno) {
		case WME_AC_BE:
			ac->qnum = ath_tx_get_qnum(sc,
				   ATH9K_TX_QUEUE_DATA, ATH9K_WME_AC_BE);
			break;
		case WME_AC_BK:
			ac->qnum = ath_tx_get_qnum(sc,
				   ATH9K_TX_QUEUE_DATA, ATH9K_WME_AC_BK);
			break;
		case WME_AC_VI:
			ac->qnum = ath_tx_get_qnum(sc,
				   ATH9K_TX_QUEUE_DATA, ATH9K_WME_AC_VI);
			break;
		case WME_AC_VO:
			ac->qnum = ath_tx_get_qnum(sc,
				   ATH9K_TX_QUEUE_DATA, ATH9K_WME_AC_VO);
			break;
		}
	}
}

void ath_tx_node_cleanup(struct ath_softc *sc, struct ath_node *an)
{
	int i;
	struct ath_atx_ac *ac, *ac_tmp;
	struct ath_atx_tid *tid, *tid_tmp;
	struct ath_txq *txq;

	for (i = 0; i < ATH9K_NUM_TX_QUEUES; i++) {
		if (ATH_TXQ_SETUP(sc, i)) {
			txq = &sc->tx.txq[i];

			spin_lock(&txq->axq_lock);

			list_for_each_entry_safe(ac,
					ac_tmp, &txq->axq_acq, list) {
				tid = list_first_entry(&ac->tid_q,
						struct ath_atx_tid, list);
				if (tid && tid->an != an)
					continue;
				list_del(&ac->list);
				ac->sched = false;

				list_for_each_entry_safe(tid,
						tid_tmp, &ac->tid_q, list) {
					list_del(&tid->list);
					tid->sched = false;
					ath_tid_drain(sc, txq, tid);
					tid->state &= ~AGGR_ADDBA_COMPLETE;
					tid->state &= ~AGGR_CLEANUP;
				}
			}

			spin_unlock(&txq->axq_lock);
		}
	}
}<|MERGE_RESOLUTION|>--- conflicted
+++ resolved
@@ -1857,11 +1857,7 @@
 		sc->ps_flags &= ~PS_WAIT_FOR_TX_ACK;
 		ath_print(common, ATH_DBG_PS,
 			  "Going back to sleep after having "
-<<<<<<< HEAD
-			  "received TX status (0x%x)\n",
-=======
 			  "received TX status (0x%lx)\n",
->>>>>>> 5ffaf8a3
 			sc->ps_flags & (PS_WAIT_FOR_BEACON |
 					PS_WAIT_FOR_CAB |
 					PS_WAIT_FOR_PSPOLL_DATA |
