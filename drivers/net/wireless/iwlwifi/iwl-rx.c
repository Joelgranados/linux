--- conflicted
+++ resolved
@@ -225,58 +225,6 @@
  *
  ******************************************************************************/
 
-<<<<<<< HEAD
-static void iwl_rx_reply_alive(struct iwl_priv *priv,
-			       struct iwl_rx_mem_buffer *rxb)
-{
-	struct iwl_rx_packet *pkt = rxb_addr(rxb);
-	struct iwl_alive_resp *palive;
-	struct delayed_work *pwork;
-
-	palive = &pkt->u.alive_frame;
-
-	IWL_DEBUG_INFO(priv, "Alive ucode status 0x%08X revision "
-		       "0x%01X 0x%01X\n",
-		       palive->is_valid, palive->ver_type,
-		       palive->ver_subtype);
-
-	if (palive->ver_subtype == INITIALIZE_SUBTYPE) {
-		IWL_DEBUG_INFO(priv, "Initialization Alive received.\n");
-		memcpy(&priv->card_alive_init,
-		       &pkt->u.alive_frame,
-		       sizeof(struct iwl_init_alive_resp));
-		pwork = &priv->init_alive_start;
-	} else {
-		IWL_DEBUG_INFO(priv, "Runtime Alive received.\n");
-		memcpy(&priv->card_alive, &pkt->u.alive_frame,
-		       sizeof(struct iwl_alive_resp));
-		pwork = &priv->alive_start;
-	}
-
-	/* We delay the ALIVE response by 5ms to
-	 * give the HW RF Kill time to activate... */
-	if (palive->is_valid == UCODE_VALID_OK)
-		queue_delayed_work(priv->workqueue, pwork,
-				   msecs_to_jiffies(5));
-	else {
-		IWL_WARN(priv, "%s uCode did not respond OK.\n",
-			(palive->ver_subtype == INITIALIZE_SUBTYPE) ?
-			"init" : "runtime");
-		/*
-		 * If fail to load init uCode,
-		 * let's try to load the init uCode again.
-		 * We should not get into this situation, but if it
-		 * does happen, we should not move on and loading "runtime"
-		 * without proper calibrate the device.
-		 */
-		if (palive->ver_subtype == INITIALIZE_SUBTYPE)
-			priv->ucode_type = UCODE_NONE;
-		queue_work(priv->workqueue, &priv->restart);
-	}
-}
-
-=======
->>>>>>> d762f438
 static void iwl_rx_reply_error(struct iwl_priv *priv,
 			       struct iwl_rx_mem_buffer *rxb)
 {
@@ -348,165 +296,6 @@
 
 static void iwl_rx_pm_debug_statistics_notif(struct iwl_priv *priv,
 					     struct iwl_rx_mem_buffer *rxb)
-<<<<<<< HEAD
-{
-	struct iwl_rx_packet *pkt = rxb_addr(rxb);
-	u32 len = le32_to_cpu(pkt->len_n_flags) & FH_RSCSR_FRAME_SIZE_MSK;
-	IWL_DEBUG_RADIO(priv, "Dumping %d bytes of unhandled "
-			"notification for %s:\n", len,
-			get_cmd_string(pkt->hdr.cmd));
-	iwl_print_hex_dump(priv, IWL_DL_RADIO, pkt->u.raw, len);
-}
-
-static void iwl_rx_beacon_notif(struct iwl_priv *priv,
-				struct iwl_rx_mem_buffer *rxb)
-{
-	struct iwl_rx_packet *pkt = rxb_addr(rxb);
-	struct iwlagn_beacon_notif *beacon = (void *)pkt->u.raw;
-#ifdef CONFIG_IWLWIFI_DEBUG
-	u16 status = le16_to_cpu(beacon->beacon_notify_hdr.status.status);
-	u8 rate = iwl_hw_get_rate(beacon->beacon_notify_hdr.rate_n_flags);
-
-	IWL_DEBUG_RX(priv, "beacon status %#x, retries:%d ibssmgr:%d "
-		"tsf:0x%.8x%.8x rate:%d\n",
-		status & TX_STATUS_MSK,
-		beacon->beacon_notify_hdr.failure_frame,
-		le32_to_cpu(beacon->ibss_mgr_status),
-		le32_to_cpu(beacon->high_tsf),
-		le32_to_cpu(beacon->low_tsf), rate);
-#endif
-
-	priv->ibss_manager = le32_to_cpu(beacon->ibss_mgr_status);
-
-	if (!test_bit(STATUS_EXIT_PENDING, &priv->status))
-		queue_work(priv->workqueue, &priv->beacon_update);
-}
-
-/* the threshold ratio of actual_ack_cnt to expected_ack_cnt in percent */
-#define ACK_CNT_RATIO (50)
-#define BA_TIMEOUT_CNT (5)
-#define BA_TIMEOUT_MAX (16)
-
-/**
- * iwl_good_ack_health - checks for ACK count ratios, BA timeout retries.
- *
- * When the ACK count ratio is low and aggregated BA timeout retries exceeding
- * the BA_TIMEOUT_MAX, reload firmware and bring system back to normal
- * operation state.
- */
-static bool iwl_good_ack_health(struct iwl_priv *priv, struct iwl_rx_packet *pkt)
-{
-	int actual_delta, expected_delta, ba_timeout_delta;
-	struct statistics_tx *cur, *old;
-
-	if (priv->_agn.agg_tids_count)
-		return true;
-
-	if (iwl_bt_statistics(priv)) {
-		cur = &pkt->u.stats_bt.tx;
-		old = &priv->_agn.statistics_bt.tx;
-	} else {
-		cur = &pkt->u.stats.tx;
-		old = &priv->_agn.statistics.tx;
-	}
-
-	actual_delta = le32_to_cpu(cur->actual_ack_cnt) -
-		       le32_to_cpu(old->actual_ack_cnt);
-	expected_delta = le32_to_cpu(cur->expected_ack_cnt) -
-			 le32_to_cpu(old->expected_ack_cnt);
-
-	/* Values should not be negative, but we do not trust the firmware */
-	if (actual_delta <= 0 || expected_delta <= 0)
-		return true;
-
-	ba_timeout_delta = le32_to_cpu(cur->agg.ba_timeout) -
-			   le32_to_cpu(old->agg.ba_timeout);
-
-	if ((actual_delta * 100 / expected_delta) < ACK_CNT_RATIO &&
-	    ba_timeout_delta > BA_TIMEOUT_CNT) {
-		IWL_DEBUG_RADIO(priv, "deltas: actual %d expected %d ba_timeout %d\n",
-				actual_delta, expected_delta, ba_timeout_delta);
-
-#ifdef CONFIG_IWLWIFI_DEBUGFS
-		/*
-		 * This is ifdef'ed on DEBUGFS because otherwise the
-		 * statistics aren't available. If DEBUGFS is set but
-		 * DEBUG is not, these will just compile out.
-		 */
-		IWL_DEBUG_RADIO(priv, "rx_detected_cnt delta %d\n",
-				priv->_agn.delta_statistics.tx.rx_detected_cnt);
-		IWL_DEBUG_RADIO(priv,
-				"ack_or_ba_timeout_collision delta %d\n",
-				priv->_agn.delta_statistics.tx.ack_or_ba_timeout_collision);
-#endif
-
-		if (ba_timeout_delta >= BA_TIMEOUT_MAX)
-			return false;
-	}
-
-	return true;
-}
-
-/**
- * iwl_good_plcp_health - checks for plcp error.
- *
- * When the plcp error is exceeding the thresholds, reset the radio
- * to improve the throughput.
- */
-static bool iwl_good_plcp_health(struct iwl_priv *priv,
-				 struct iwl_rx_packet *pkt, unsigned int msecs)
-{
-	int delta;
-	int threshold = priv->cfg->base_params->plcp_delta_threshold;
-
-	if (threshold == IWL_MAX_PLCP_ERR_THRESHOLD_DISABLE) {
-		IWL_DEBUG_RADIO(priv, "plcp_err check disabled\n");
-		return true;
-	}
-
-	if (iwl_bt_statistics(priv)) {
-		struct statistics_rx_bt *cur, *old;
-
-		cur = &pkt->u.stats_bt.rx;
-		old = &priv->_agn.statistics_bt.rx;
-
-		delta = le32_to_cpu(cur->ofdm.plcp_err) -
-			le32_to_cpu(old->ofdm.plcp_err) +
-			le32_to_cpu(cur->ofdm_ht.plcp_err) -
-			le32_to_cpu(old->ofdm_ht.plcp_err);
-	} else {
-		struct statistics_rx *cur, *old;
-
-		cur = &pkt->u.stats.rx;
-		old = &priv->_agn.statistics.rx;
-
-		delta = le32_to_cpu(cur->ofdm.plcp_err) -
-			le32_to_cpu(old->ofdm.plcp_err) +
-			le32_to_cpu(cur->ofdm_ht.plcp_err) -
-			le32_to_cpu(old->ofdm_ht.plcp_err);
-	}
-
-	/* Can be negative if firmware reseted statistics */
-	if (delta <= 0)
-		return true;
-
-	if ((delta * 100 / msecs) > threshold) {
-		IWL_DEBUG_RADIO(priv,
-				"plcp health threshold %u delta %d msecs %u\n",
-				threshold, delta, msecs);
-		return false;
-	}
-
-	return true;
-}
-
-static void iwl_recover_from_statistics(struct iwl_priv *priv,
-					struct iwl_rx_packet *pkt)
-{
-	const struct iwl_mod_params *mod_params = priv->cfg->mod_params;
-	unsigned int msecs;
-	unsigned long stamp;
-=======
 {
 	struct iwl_rx_packet *pkt = rxb_addr(rxb);
 	u32 len = le32_to_cpu(pkt->len_n_flags) & FH_RSCSR_FRAME_SIZE_MSK;
@@ -645,57 +434,29 @@
 					unsigned long stamp)
 {
 	unsigned int msecs;
->>>>>>> d762f438
 
 	if (test_bit(STATUS_EXIT_PENDING, &priv->status))
 		return;
 
-<<<<<<< HEAD
-	stamp = jiffies;
-=======
->>>>>>> d762f438
 	msecs = jiffies_to_msecs(stamp - priv->rx_statistics_jiffies);
 
 	/* Only gather statistics and update time stamp when not associated */
 	if (!iwl_is_any_associated(priv))
-<<<<<<< HEAD
-		goto out;
-=======
 		return;
->>>>>>> d762f438
 
 	/* Do not check/recover when do not have enough statistics data */
 	if (msecs < 99)
 		return;
 
-<<<<<<< HEAD
-	if (mod_params->ack_check && !iwl_good_ack_health(priv, pkt)) {
-=======
 	if (iwlagn_mod_params.ack_check && !iwl_good_ack_health(priv, tx)) {
->>>>>>> d762f438
 		IWL_ERR(priv, "low ack count detected, restart firmware\n");
 		if (!iwl_force_reset(priv, IWL_FW_RESET, false))
 			return;
 	}
 
-<<<<<<< HEAD
-	if (mod_params->plcp_check && !iwl_good_plcp_health(priv, pkt, msecs))
-		iwl_force_reset(priv, IWL_RF_RESET, false);
-
-out:
-	if (iwl_bt_statistics(priv))
-		memcpy(&priv->_agn.statistics_bt, &pkt->u.stats_bt,
-			sizeof(priv->_agn.statistics_bt));
-	else
-		memcpy(&priv->_agn.statistics, &pkt->u.stats,
-			sizeof(priv->_agn.statistics));
-
-	priv->rx_statistics_jiffies = stamp;
-=======
 	if (iwlagn_mod_params.plcp_check &&
 	    !iwl_good_plcp_health(priv, cur_ofdm, cur_ofdm_ht, msecs))
 		iwl_force_reset(priv, IWL_RF_RESET, false);
->>>>>>> d762f438
 }
 
 /* Calculate noise level, based on measurements during network silence just
@@ -709,15 +470,8 @@
 	int bcn_silence_a, bcn_silence_b, bcn_silence_c;
 	int last_rx_noise;
 
-<<<<<<< HEAD
-	if (iwl_bt_statistics(priv))
-		rx_info = &(priv->_agn.statistics_bt.rx.general.common);
-	else
-		rx_info = &(priv->_agn.statistics.rx.general);
-=======
 	rx_info = &priv->statistics.rx_non_phy;
 
->>>>>>> d762f438
 	bcn_silence_a =
 		le32_to_cpu(rx_info->beacon_silence_rssi_a) & IN_BAND_FILTER;
 	bcn_silence_b =
@@ -749,70 +503,12 @@
 			last_rx_noise);
 }
 
-<<<<<<< HEAD
-=======
 #ifdef CONFIG_IWLWIFI_DEBUGFS
->>>>>>> d762f438
 /*
  *  based on the assumption of all statistics counter are in DWORD
  *  FIXME: This function is for debugging, do not deal with
  *  the case of counters roll-over.
  */
-<<<<<<< HEAD
-static void iwl_accumulative_statistics(struct iwl_priv *priv,
-					__le32 *stats)
-{
-#ifdef CONFIG_IWLWIFI_DEBUGFS
-	int i, size;
-	__le32 *prev_stats;
-	u32 *accum_stats;
-	u32 *delta, *max_delta;
-	struct statistics_general_common *general, *accum_general;
-	struct statistics_tx *tx, *accum_tx;
-
-	if (iwl_bt_statistics(priv)) {
-		prev_stats = (__le32 *)&priv->_agn.statistics_bt;
-		accum_stats = (u32 *)&priv->_agn.accum_statistics_bt;
-		size = sizeof(struct iwl_bt_notif_statistics);
-		general = &priv->_agn.statistics_bt.general.common;
-		accum_general = &priv->_agn.accum_statistics_bt.general.common;
-		tx = &priv->_agn.statistics_bt.tx;
-		accum_tx = &priv->_agn.accum_statistics_bt.tx;
-		delta = (u32 *)&priv->_agn.delta_statistics_bt;
-		max_delta = (u32 *)&priv->_agn.max_delta_bt;
-	} else {
-		prev_stats = (__le32 *)&priv->_agn.statistics;
-		accum_stats = (u32 *)&priv->_agn.accum_statistics;
-		size = sizeof(struct iwl_notif_statistics);
-		general = &priv->_agn.statistics.general.common;
-		accum_general = &priv->_agn.accum_statistics.general.common;
-		tx = &priv->_agn.statistics.tx;
-		accum_tx = &priv->_agn.accum_statistics.tx;
-		delta = (u32 *)&priv->_agn.delta_statistics;
-		max_delta = (u32 *)&priv->_agn.max_delta;
-	}
-	for (i = sizeof(__le32); i < size;
-	     i += sizeof(__le32), stats++, prev_stats++, delta++,
-	     max_delta++, accum_stats++) {
-		if (le32_to_cpu(*stats) > le32_to_cpu(*prev_stats)) {
-			*delta = (le32_to_cpu(*stats) -
-				le32_to_cpu(*prev_stats));
-			*accum_stats += *delta;
-			if (*delta > *max_delta)
-				*max_delta = *delta;
-		}
-	}
-
-	/* reset accumulative statistics for "no-counter" type statistics */
-	accum_general->temperature = general->temperature;
-	accum_general->temperature_m = general->temperature_m;
-	accum_general->ttl_timestamp = general->ttl_timestamp;
-	accum_tx->tx_power.ant_a = tx->tx_power.ant_a;
-	accum_tx->tx_power.ant_b = tx->tx_power.ant_b;
-	accum_tx->tx_power.ant_c = tx->tx_power.ant_c;
-#endif
-}
-=======
 static void accum_stats(__le32 *prev, __le32 *cur, __le32 *delta,
 			__le32 *max_delta, __le32 *accum, int size)
 {
@@ -872,50 +568,10 @@
 {
 }
 #endif
->>>>>>> d762f438
 
 static void iwl_rx_statistics(struct iwl_priv *priv,
 			      struct iwl_rx_mem_buffer *rxb)
 {
-<<<<<<< HEAD
-	const int reg_recalib_period = 60;
-	int change;
-	struct iwl_rx_packet *pkt = rxb_addr(rxb);
-
-	if (iwl_bt_statistics(priv)) {
-		IWL_DEBUG_RX(priv,
-			     "Statistics notification received (%d vs %d).\n",
-			     (int)sizeof(struct iwl_bt_notif_statistics),
-			     le32_to_cpu(pkt->len_n_flags) &
-			     FH_RSCSR_FRAME_SIZE_MSK);
-
-		change = ((priv->_agn.statistics_bt.general.common.temperature !=
-			   pkt->u.stats_bt.general.common.temperature) ||
-			   ((priv->_agn.statistics_bt.flag &
-			   STATISTICS_REPLY_FLG_HT40_MODE_MSK) !=
-			   (pkt->u.stats_bt.flag &
-			   STATISTICS_REPLY_FLG_HT40_MODE_MSK)));
-
-		iwl_accumulative_statistics(priv, (__le32 *)&pkt->u.stats_bt);
-	} else {
-		IWL_DEBUG_RX(priv,
-			     "Statistics notification received (%d vs %d).\n",
-			     (int)sizeof(struct iwl_notif_statistics),
-			     le32_to_cpu(pkt->len_n_flags) &
-			     FH_RSCSR_FRAME_SIZE_MSK);
-
-		change = ((priv->_agn.statistics.general.common.temperature !=
-			   pkt->u.stats.general.common.temperature) ||
-			   ((priv->_agn.statistics.flag &
-			   STATISTICS_REPLY_FLG_HT40_MODE_MSK) !=
-			   (pkt->u.stats.flag &
-			   STATISTICS_REPLY_FLG_HT40_MODE_MSK)));
-
-		iwl_accumulative_statistics(priv, (__le32 *)&pkt->u.stats);
-	}
-
-	iwl_recover_from_statistics(priv, pkt);
-=======
 	unsigned long stamp = jiffies;
 	const int reg_recalib_period = 60;
 	int change;
@@ -994,7 +650,6 @@
 #endif
 
 	priv->rx_statistics_jiffies = stamp;
->>>>>>> d762f438
 
 	set_bit(STATUS_STATISTICS, &priv->status);
 
@@ -1021,27 +676,12 @@
 
 	if (le32_to_cpu(pkt->u.stats.flag) & UCODE_STATISTICS_CLEAR_MSK) {
 #ifdef CONFIG_IWLWIFI_DEBUGFS
-<<<<<<< HEAD
-		memset(&priv->_agn.accum_statistics, 0,
-			sizeof(struct iwl_notif_statistics));
-		memset(&priv->_agn.delta_statistics, 0,
-			sizeof(struct iwl_notif_statistics));
-		memset(&priv->_agn.max_delta, 0,
-			sizeof(struct iwl_notif_statistics));
-		memset(&priv->_agn.accum_statistics_bt, 0,
-			sizeof(struct iwl_bt_notif_statistics));
-		memset(&priv->_agn.delta_statistics_bt, 0,
-			sizeof(struct iwl_bt_notif_statistics));
-		memset(&priv->_agn.max_delta_bt, 0,
-			sizeof(struct iwl_bt_notif_statistics));
-=======
 		memset(&priv->accum_stats, 0,
 			sizeof(priv->accum_stats));
 		memset(&priv->delta_stats, 0,
 			sizeof(priv->delta_stats));
 		memset(&priv->max_delta_stats, 0,
 			sizeof(priv->max_delta_stats));
->>>>>>> d762f438
 #endif
 		IWL_DEBUG_RX(priv, "Statistics have been cleared\n");
 	}
@@ -1195,10 +835,7 @@
 {
 	struct sk_buff *skb;
 	__le16 fc = hdr->frame_control;
-<<<<<<< HEAD
-=======
 	struct iwl_rxon_context *ctx;
->>>>>>> d762f438
 
 	/* We only process data packets if the interface is open */
 	if (unlikely(!priv->is_open)) {
@@ -1208,11 +845,7 @@
 	}
 
 	/* In case of HW accelerated crypto and bad decryption, drop */
-<<<<<<< HEAD
-	if (!priv->cfg->mod_params->sw_crypto &&
-=======
 	if (!iwlagn_mod_params.sw_crypto &&
->>>>>>> d762f438
 	    iwl_set_decrypted_flag(priv, hdr, ampdu_status, stats))
 		return;
 
@@ -1225,12 +858,6 @@
 	skb_add_rx_frag(skb, 0, rxb->page, (void *)hdr - rxb_addr(rxb), len);
 
 	iwl_update_stats(priv, false, fc, len);
-<<<<<<< HEAD
-	memcpy(IEEE80211_SKB_RXCB(skb), stats, sizeof(*stats));
-
-	ieee80211_rx(priv->hw, skb);
-	priv->alloc_rxb_page--;
-=======
 
 	/*
 	* Wake any queues that were stopped due to a passive channel tx
@@ -1254,7 +881,6 @@
 	memcpy(IEEE80211_SKB_RXCB(skb), stats, sizeof(*stats));
 
 	ieee80211_rx(priv->hw, skb);
->>>>>>> d762f438
 	rxb->page = NULL;
 }
 
@@ -1449,10 +1075,6 @@
 
 	handlers = priv->rx_handlers;
 
-<<<<<<< HEAD
-	handlers[REPLY_ALIVE]			= iwl_rx_reply_alive;
-=======
->>>>>>> d762f438
 	handlers[REPLY_ERROR]			= iwl_rx_reply_error;
 	handlers[CHANNEL_SWITCH_NOTIFICATION]	= iwl_rx_csa;
 	handlers[SPECTRUM_MEASURE_NOTIFICATION]	= iwl_rx_spectrum_measure_notif;
