--- conflicted
+++ resolved
@@ -226,8 +226,6 @@
 	.patchlevel = DRIVER_PATCHLEVEL,
 };
 
-<<<<<<< HEAD
-=======
 static const struct drm_driver vc5_drm_driver = {
 	.driver_features = (DRIVER_MODESET |
 			    DRIVER_ATOMIC |
@@ -249,7 +247,6 @@
 	.patchlevel = DRIVER_PATCHLEVEL,
 };
 
->>>>>>> 88084a3d
 static void vc4_match_add_drivers(struct device *dev,
 				  struct component_match **match,
 				  struct platform_driver *const *drivers,
@@ -273,10 +270,7 @@
 static int vc4_drm_bind(struct device *dev)
 {
 	struct platform_device *pdev = to_platform_device(dev);
-<<<<<<< HEAD
-=======
 	const struct drm_driver *driver;
->>>>>>> 88084a3d
 	struct rpi_firmware *firmware = NULL;
 	struct drm_device *drm;
 	struct vc4_dev *vc4;
@@ -333,18 +327,6 @@
 	if (ret)
 		return ret;
 
-<<<<<<< HEAD
-	node = of_find_compatible_node(NULL, NULL, "raspberrypi,bcm2835-firmware");
-	if (node) {
-		firmware = rpi_firmware_get(node);
-		of_node_put(node);
-
-		if (!firmware)
-			return -EPROBE_DEFER;
-	}
-
-	ret = drm_aperture_remove_framebuffers(false, &vc4_drm_driver);
-=======
 	if (firmware) {
 		ret = rpi_firmware_property(firmware,
 					    RPI_FIRMWARE_NOTIFY_DISPLAY_DONE,
@@ -356,31 +338,13 @@
 	}
 
 	ret = component_bind_all(dev, drm);
->>>>>>> 88084a3d
 	if (ret)
 		return ret;
 
-	if (firmware) {
-		ret = rpi_firmware_property(firmware,
-					    RPI_FIRMWARE_NOTIFY_DISPLAY_DONE,
-					    NULL, 0);
-		if (ret)
-			drm_warn(drm, "Couldn't stop firmware display driver: %d\n", ret);
-
-		rpi_firmware_put(firmware);
-	}
-
-	ret = component_bind_all(dev, drm);
-	if (ret)
-		return ret;
-
-<<<<<<< HEAD
 	ret = vc4_plane_create_additional_planes(drm);
 	if (ret)
 		goto unbind_all;
 
-=======
->>>>>>> 88084a3d
 	ret = vc4_kms_load(drm);
 	if (ret < 0)
 		goto unbind_all;
