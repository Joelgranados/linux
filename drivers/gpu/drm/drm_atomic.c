/*
 * Copyright (C) 2014 Red Hat
 * Copyright (C) 2014 Intel Corp.
 *
 * Permission is hereby granted, free of charge, to any person obtaining a
 * copy of this software and associated documentation files (the "Software"),
 * to deal in the Software without restriction, including without limitation
 * the rights to use, copy, modify, merge, publish, distribute, sublicense,
 * and/or sell copies of the Software, and to permit persons to whom the
 * Software is furnished to do so, subject to the following conditions:
 *
 * The above copyright notice and this permission notice shall be included in
 * all copies or substantial portions of the Software.
 *
 * THE SOFTWARE IS PROVIDED "AS IS", WITHOUT WARRANTY OF ANY KIND, EXPRESS OR
 * IMPLIED, INCLUDING BUT NOT LIMITED TO THE WARRANTIES OF MERCHANTABILITY,
 * FITNESS FOR A PARTICULAR PURPOSE AND NONINFRINGEMENT.  IN NO EVENT SHALL
 * THE COPYRIGHT HOLDER(S) OR AUTHOR(S) BE LIABLE FOR ANY CLAIM, DAMAGES OR
 * OTHER LIABILITY, WHETHER IN AN ACTION OF CONTRACT, TORT OR OTHERWISE,
 * ARISING FROM, OUT OF OR IN CONNECTION WITH THE SOFTWARE OR THE USE OR
 * OTHER DEALINGS IN THE SOFTWARE.
 *
 * Authors:
 * Rob Clark <robdclark@gmail.com>
 * Daniel Vetter <daniel.vetter@ffwll.ch>
 */


#include <linux/sync_file.h>

#include <drm/drm_atomic.h>
#include <drm/drm_atomic_uapi.h>
#include <drm/drm_bridge.h>
#include <drm/drm_debugfs.h>
#include <drm/drm_device.h>
#include <drm/drm_drv.h>
#include <drm/drm_file.h>
#include <drm/drm_fourcc.h>
#include <drm/drm_mode.h>
#include <drm/drm_print.h>
#include <drm/drm_writeback.h>

#include "drm_crtc_internal.h"
#include "drm_internal.h"

void __drm_crtc_commit_free(struct kref *kref)
{
	struct drm_crtc_commit *commit =
		container_of(kref, struct drm_crtc_commit, ref);

	kfree(commit);
}
EXPORT_SYMBOL(__drm_crtc_commit_free);

/**
 * drm_atomic_state_default_release -
 * release memory initialized by drm_atomic_state_init
 * @state: atomic state
 *
 * Free all the memory allocated by drm_atomic_state_init.
 * This should only be used by drivers which are still subclassing
 * &drm_atomic_state and haven't switched to &drm_private_state yet.
 */
void drm_atomic_state_default_release(struct drm_atomic_state *state)
{
	kfree(state->connectors);
	kfree(state->crtcs);
	kfree(state->planes);
	kfree(state->private_objs);
}
EXPORT_SYMBOL(drm_atomic_state_default_release);

/**
 * drm_atomic_state_init - init new atomic state
 * @dev: DRM device
 * @state: atomic state
 *
 * Default implementation for filling in a new atomic state.
 * This should only be used by drivers which are still subclassing
 * &drm_atomic_state and haven't switched to &drm_private_state yet.
 */
int
drm_atomic_state_init(struct drm_device *dev, struct drm_atomic_state *state)
{
	kref_init(&state->ref);

	/* TODO legacy paths should maybe do a better job about
	 * setting this appropriately?
	 */
	state->allow_modeset = true;

	state->crtcs = kcalloc(dev->mode_config.num_crtc,
			       sizeof(*state->crtcs), GFP_KERNEL);
	if (!state->crtcs)
		goto fail;
	state->planes = kcalloc(dev->mode_config.num_total_plane,
				sizeof(*state->planes), GFP_KERNEL);
	if (!state->planes)
		goto fail;

	state->dev = dev;

	DRM_DEBUG_ATOMIC("Allocated atomic state %p\n", state);

	return 0;
fail:
	drm_atomic_state_default_release(state);
	return -ENOMEM;
}
EXPORT_SYMBOL(drm_atomic_state_init);

/**
 * drm_atomic_state_alloc - allocate atomic state
 * @dev: DRM device
 *
 * This allocates an empty atomic state to track updates.
 */
struct drm_atomic_state *
drm_atomic_state_alloc(struct drm_device *dev)
{
	struct drm_mode_config *config = &dev->mode_config;

	if (!config->funcs->atomic_state_alloc) {
		struct drm_atomic_state *state;

		state = kzalloc(sizeof(*state), GFP_KERNEL);
		if (!state)
			return NULL;
		if (drm_atomic_state_init(dev, state) < 0) {
			kfree(state);
			return NULL;
		}
		return state;
	}

	return config->funcs->atomic_state_alloc(dev);
}
EXPORT_SYMBOL(drm_atomic_state_alloc);

/**
 * drm_atomic_state_default_clear - clear base atomic state
 * @state: atomic state
 *
 * Default implementation for clearing atomic state.
 * This should only be used by drivers which are still subclassing
 * &drm_atomic_state and haven't switched to &drm_private_state yet.
 */
void drm_atomic_state_default_clear(struct drm_atomic_state *state)
{
	struct drm_device *dev = state->dev;
	struct drm_mode_config *config = &dev->mode_config;
	int i;

	DRM_DEBUG_ATOMIC("Clearing atomic state %p\n", state);

	for (i = 0; i < state->num_connector; i++) {
		struct drm_connector *connector = state->connectors[i].ptr;

		if (!connector)
			continue;

		connector->funcs->atomic_destroy_state(connector,
						       state->connectors[i].state);
		state->connectors[i].ptr = NULL;
		state->connectors[i].state = NULL;
		state->connectors[i].old_state = NULL;
		state->connectors[i].new_state = NULL;
		drm_connector_put(connector);
	}

	for (i = 0; i < config->num_crtc; i++) {
		struct drm_crtc *crtc = state->crtcs[i].ptr;

		if (!crtc)
			continue;

		crtc->funcs->atomic_destroy_state(crtc,
						  state->crtcs[i].state);

		state->crtcs[i].ptr = NULL;
		state->crtcs[i].state = NULL;
		state->crtcs[i].old_state = NULL;
		state->crtcs[i].new_state = NULL;

		if (state->crtcs[i].commit) {
			drm_crtc_commit_put(state->crtcs[i].commit);
			state->crtcs[i].commit = NULL;
		}
	}

	for (i = 0; i < config->num_total_plane; i++) {
		struct drm_plane *plane = state->planes[i].ptr;

		if (!plane)
			continue;

		plane->funcs->atomic_destroy_state(plane,
						   state->planes[i].state);
		state->planes[i].ptr = NULL;
		state->planes[i].state = NULL;
		state->planes[i].old_state = NULL;
		state->planes[i].new_state = NULL;
	}

	for (i = 0; i < state->num_private_objs; i++) {
		struct drm_private_obj *obj = state->private_objs[i].ptr;

		obj->funcs->atomic_destroy_state(obj,
						 state->private_objs[i].state);
		state->private_objs[i].ptr = NULL;
		state->private_objs[i].state = NULL;
		state->private_objs[i].old_state = NULL;
		state->private_objs[i].new_state = NULL;
	}
	state->num_private_objs = 0;

	if (state->fake_commit) {
		drm_crtc_commit_put(state->fake_commit);
		state->fake_commit = NULL;
	}
}
EXPORT_SYMBOL(drm_atomic_state_default_clear);

/**
 * drm_atomic_state_clear - clear state object
 * @state: atomic state
 *
 * When the w/w mutex algorithm detects a deadlock we need to back off and drop
 * all locks. So someone else could sneak in and change the current modeset
 * configuration. Which means that all the state assembled in @state is no
 * longer an atomic update to the current state, but to some arbitrary earlier
 * state. Which could break assumptions the driver's
 * &drm_mode_config_funcs.atomic_check likely relies on.
 *
 * Hence we must clear all cached state and completely start over, using this
 * function.
 */
void drm_atomic_state_clear(struct drm_atomic_state *state)
{
	struct drm_device *dev = state->dev;
	struct drm_mode_config *config = &dev->mode_config;

	if (config->funcs->atomic_state_clear)
		config->funcs->atomic_state_clear(state);
	else
		drm_atomic_state_default_clear(state);
}
EXPORT_SYMBOL(drm_atomic_state_clear);

/**
 * __drm_atomic_state_free - free all memory for an atomic state
 * @ref: This atomic state to deallocate
 *
 * This frees all memory associated with an atomic state, including all the
 * per-object state for planes, CRTCs and connectors.
 */
void __drm_atomic_state_free(struct kref *ref)
{
	struct drm_atomic_state *state = container_of(ref, typeof(*state), ref);
	struct drm_mode_config *config = &state->dev->mode_config;

	drm_atomic_state_clear(state);

	DRM_DEBUG_ATOMIC("Freeing atomic state %p\n", state);

	if (config->funcs->atomic_state_free) {
		config->funcs->atomic_state_free(state);
	} else {
		drm_atomic_state_default_release(state);
		kfree(state);
	}
}
EXPORT_SYMBOL(__drm_atomic_state_free);

/**
 * drm_atomic_get_crtc_state - get CRTC state
 * @state: global atomic state object
 * @crtc: CRTC to get state object for
 *
 * This function returns the CRTC state for the given CRTC, allocating it if
 * needed. It will also grab the relevant CRTC lock to make sure that the state
 * is consistent.
 *
 * Returns:
 *
 * Either the allocated state or the error code encoded into the pointer. When
 * the error is EDEADLK then the w/w mutex code has detected a deadlock and the
 * entire atomic sequence must be restarted. All other errors are fatal.
 */
struct drm_crtc_state *
drm_atomic_get_crtc_state(struct drm_atomic_state *state,
			  struct drm_crtc *crtc)
{
	int ret, index = drm_crtc_index(crtc);
	struct drm_crtc_state *crtc_state;

	WARN_ON(!state->acquire_ctx);

	crtc_state = drm_atomic_get_existing_crtc_state(state, crtc);
	if (crtc_state)
		return crtc_state;

	ret = drm_modeset_lock(&crtc->mutex, state->acquire_ctx);
	if (ret)
		return ERR_PTR(ret);

	crtc_state = crtc->funcs->atomic_duplicate_state(crtc);
	if (!crtc_state)
		return ERR_PTR(-ENOMEM);

	state->crtcs[index].state = crtc_state;
	state->crtcs[index].old_state = crtc->state;
	state->crtcs[index].new_state = crtc_state;
	state->crtcs[index].ptr = crtc;
	crtc_state->state = state;

	DRM_DEBUG_ATOMIC("Added [CRTC:%d:%s] %p state to %p\n",
			 crtc->base.id, crtc->name, crtc_state, state);

	return crtc_state;
}
EXPORT_SYMBOL(drm_atomic_get_crtc_state);

static int drm_atomic_crtc_check(const struct drm_crtc_state *old_crtc_state,
				 const struct drm_crtc_state *new_crtc_state)
{
	struct drm_crtc *crtc = new_crtc_state->crtc;

	/* NOTE: we explicitly don't enforce constraints such as primary
	 * layer covering entire screen, since that is something we want
	 * to allow (on hw that supports it).  For hw that does not, it
	 * should be checked in driver's crtc->atomic_check() vfunc.
	 *
	 * TODO: Add generic modeset state checks once we support those.
	 */

	if (new_crtc_state->active && !new_crtc_state->enable) {
		DRM_DEBUG_ATOMIC("[CRTC:%d:%s] active without enabled\n",
				 crtc->base.id, crtc->name);
		return -EINVAL;
	}

	/* The state->enable vs. state->mode_blob checks can be WARN_ON,
	 * as this is a kernel-internal detail that userspace should never
	 * be able to trigger. */
	if (drm_core_check_feature(crtc->dev, DRIVER_ATOMIC) &&
	    WARN_ON(new_crtc_state->enable && !new_crtc_state->mode_blob)) {
		DRM_DEBUG_ATOMIC("[CRTC:%d:%s] enabled without mode blob\n",
				 crtc->base.id, crtc->name);
		return -EINVAL;
	}

	if (drm_core_check_feature(crtc->dev, DRIVER_ATOMIC) &&
	    WARN_ON(!new_crtc_state->enable && new_crtc_state->mode_blob)) {
		DRM_DEBUG_ATOMIC("[CRTC:%d:%s] disabled with mode blob\n",
				 crtc->base.id, crtc->name);
		return -EINVAL;
	}

	/*
	 * Reject event generation for when a CRTC is off and stays off.
	 * It wouldn't be hard to implement this, but userspace has a track
	 * record of happily burning through 100% cpu (or worse, crash) when the
	 * display pipe is suspended. To avoid all that fun just reject updates
	 * that ask for events since likely that indicates a bug in the
	 * compositor's drawing loop. This is consistent with the vblank IOCTL
	 * and legacy page_flip IOCTL which also reject service on a disabled
	 * pipe.
	 */
	if (new_crtc_state->event &&
	    !new_crtc_state->active && !old_crtc_state->active) {
		DRM_DEBUG_ATOMIC("[CRTC:%d:%s] requesting event but off\n",
				 crtc->base.id, crtc->name);
		return -EINVAL;
	}

	return 0;
}

static void drm_atomic_crtc_print_state(struct drm_printer *p,
		const struct drm_crtc_state *state)
{
	struct drm_crtc *crtc = state->crtc;

	drm_printf(p, "crtc[%u]: %s\n", crtc->base.id, crtc->name);
	drm_printf(p, "\tenable=%d\n", state->enable);
	drm_printf(p, "\tactive=%d\n", state->active);
	drm_printf(p, "\tself_refresh_active=%d\n", state->self_refresh_active);
	drm_printf(p, "\tplanes_changed=%d\n", state->planes_changed);
	drm_printf(p, "\tmode_changed=%d\n", state->mode_changed);
	drm_printf(p, "\tactive_changed=%d\n", state->active_changed);
	drm_printf(p, "\tconnectors_changed=%d\n", state->connectors_changed);
	drm_printf(p, "\tcolor_mgmt_changed=%d\n", state->color_mgmt_changed);
	drm_printf(p, "\tplane_mask=%x\n", state->plane_mask);
	drm_printf(p, "\tconnector_mask=%x\n", state->connector_mask);
	drm_printf(p, "\tencoder_mask=%x\n", state->encoder_mask);
	drm_printf(p, "\tmode: " DRM_MODE_FMT "\n", DRM_MODE_ARG(&state->mode));

	if (crtc->funcs->atomic_print_state)
		crtc->funcs->atomic_print_state(p, state);
}

static int drm_atomic_connector_check(struct drm_connector *connector,
		struct drm_connector_state *state)
{
	struct drm_crtc_state *crtc_state;
	struct drm_writeback_job *writeback_job = state->writeback_job;
	const struct drm_display_info *info = &connector->display_info;

	state->max_bpc = info->bpc ? info->bpc : 8;
	if (connector->max_bpc_property)
		state->max_bpc = min(state->max_bpc, state->max_requested_bpc);

	if ((connector->connector_type != DRM_MODE_CONNECTOR_WRITEBACK) || !writeback_job)
		return 0;

	if (writeback_job->fb && !state->crtc) {
		DRM_DEBUG_ATOMIC("[CONNECTOR:%d:%s] framebuffer without CRTC\n",
				 connector->base.id, connector->name);
		return -EINVAL;
	}

	if (state->crtc)
		crtc_state = drm_atomic_get_existing_crtc_state(state->state,
								state->crtc);

	if (writeback_job->fb && !crtc_state->active) {
		DRM_DEBUG_ATOMIC("[CONNECTOR:%d:%s] has framebuffer, but [CRTC:%d] is off\n",
				 connector->base.id, connector->name,
				 state->crtc->base.id);
		return -EINVAL;
	}

	if (!writeback_job->fb) {
		if (writeback_job->out_fence) {
			DRM_DEBUG_ATOMIC("[CONNECTOR:%d:%s] requesting out-fence without framebuffer\n",
					 connector->base.id, connector->name);
			return -EINVAL;
		}

		drm_writeback_cleanup_job(writeback_job);
		state->writeback_job = NULL;
	}

	return 0;
}

/**
 * drm_atomic_get_plane_state - get plane state
 * @state: global atomic state object
 * @plane: plane to get state object for
 *
 * This function returns the plane state for the given plane, allocating it if
 * needed. It will also grab the relevant plane lock to make sure that the state
 * is consistent.
 *
 * Returns:
 *
 * Either the allocated state or the error code encoded into the pointer. When
 * the error is EDEADLK then the w/w mutex code has detected a deadlock and the
 * entire atomic sequence must be restarted. All other errors are fatal.
 */
struct drm_plane_state *
drm_atomic_get_plane_state(struct drm_atomic_state *state,
			  struct drm_plane *plane)
{
	int ret, index = drm_plane_index(plane);
	struct drm_plane_state *plane_state;

	WARN_ON(!state->acquire_ctx);

	/* the legacy pointers should never be set */
	WARN_ON(plane->fb);
	WARN_ON(plane->old_fb);
	WARN_ON(plane->crtc);

	plane_state = drm_atomic_get_existing_plane_state(state, plane);
	if (plane_state)
		return plane_state;

	ret = drm_modeset_lock(&plane->mutex, state->acquire_ctx);
	if (ret)
		return ERR_PTR(ret);

	plane_state = plane->funcs->atomic_duplicate_state(plane);
	if (!plane_state)
		return ERR_PTR(-ENOMEM);

	state->planes[index].state = plane_state;
	state->planes[index].ptr = plane;
	state->planes[index].old_state = plane->state;
	state->planes[index].new_state = plane_state;
	plane_state->state = state;

	DRM_DEBUG_ATOMIC("Added [PLANE:%d:%s] %p state to %p\n",
			 plane->base.id, plane->name, plane_state, state);

	if (plane_state->crtc) {
		struct drm_crtc_state *crtc_state;

		crtc_state = drm_atomic_get_crtc_state(state,
						       plane_state->crtc);
		if (IS_ERR(crtc_state))
			return ERR_CAST(crtc_state);
	}

	return plane_state;
}
EXPORT_SYMBOL(drm_atomic_get_plane_state);

static bool
plane_switching_crtc(const struct drm_plane_state *old_plane_state,
		     const struct drm_plane_state *new_plane_state)
{
	if (!old_plane_state->crtc || !new_plane_state->crtc)
		return false;

	if (old_plane_state->crtc == new_plane_state->crtc)
		return false;

	/* This could be refined, but currently there's no helper or driver code
	 * to implement direct switching of active planes nor userspace to take
	 * advantage of more direct plane switching without the intermediate
	 * full OFF state.
	 */
	return true;
}

/**
 * drm_atomic_plane_check - check plane state
 * @old_plane_state: old plane state to check
 * @new_plane_state: new plane state to check
 *
 * Provides core sanity checks for plane state.
 *
 * RETURNS:
 * Zero on success, error code on failure
 */
static int drm_atomic_plane_check(const struct drm_plane_state *old_plane_state,
				  const struct drm_plane_state *new_plane_state)
{
	struct drm_plane *plane = new_plane_state->plane;
	struct drm_crtc *crtc = new_plane_state->crtc;
	const struct drm_framebuffer *fb = new_plane_state->fb;
	unsigned int fb_width, fb_height;
	struct drm_mode_rect *clips;
	uint32_t num_clips;
	int ret;

	/* either *both* CRTC and FB must be set, or neither */
	if (crtc && !fb) {
		DRM_DEBUG_ATOMIC("[PLANE:%d:%s] CRTC set but no FB\n",
				 plane->base.id, plane->name);
		return -EINVAL;
	} else if (fb && !crtc) {
		DRM_DEBUG_ATOMIC("[PLANE:%d:%s] FB set but no CRTC\n",
				 plane->base.id, plane->name);
		return -EINVAL;
	}

	/* if disabled, we don't care about the rest of the state: */
	if (!crtc)
		return 0;

	/* Check whether this plane is usable on this CRTC */
	if (!(plane->possible_crtcs & drm_crtc_mask(crtc))) {
		DRM_DEBUG_ATOMIC("Invalid [CRTC:%d:%s] for [PLANE:%d:%s]\n",
				 crtc->base.id, crtc->name,
				 plane->base.id, plane->name);
		return -EINVAL;
	}

	/* Check whether this plane supports the fb pixel format. */
	ret = drm_plane_check_pixel_format(plane, fb->format->format,
					   fb->modifier);
	if (ret) {
		struct drm_format_name_buf format_name;
		DRM_DEBUG_ATOMIC("[PLANE:%d:%s] invalid pixel format %s, modifier 0x%llx\n",
				 plane->base.id, plane->name,
				 drm_get_format_name(fb->format->format,
						     &format_name),
				 fb->modifier);
		return ret;
	}

	/* Give drivers some help against integer overflows */
	if (new_plane_state->crtc_w > INT_MAX ||
	    new_plane_state->crtc_x > INT_MAX - (int32_t) new_plane_state->crtc_w ||
	    new_plane_state->crtc_h > INT_MAX ||
	    new_plane_state->crtc_y > INT_MAX - (int32_t) new_plane_state->crtc_h) {
		DRM_DEBUG_ATOMIC("[PLANE:%d:%s] invalid CRTC coordinates %ux%u+%d+%d\n",
				 plane->base.id, plane->name,
				 new_plane_state->crtc_w, new_plane_state->crtc_h,
				 new_plane_state->crtc_x, new_plane_state->crtc_y);
		return -ERANGE;
	}

	fb_width = fb->width << 16;
	fb_height = fb->height << 16;

	/* Make sure source coordinates are inside the fb. */
	if (new_plane_state->src_w > fb_width ||
	    new_plane_state->src_x > fb_width - new_plane_state->src_w ||
	    new_plane_state->src_h > fb_height ||
	    new_plane_state->src_y > fb_height - new_plane_state->src_h) {
		DRM_DEBUG_ATOMIC("[PLANE:%d:%s] invalid source coordinates "
				 "%u.%06ux%u.%06u+%u.%06u+%u.%06u (fb %ux%u)\n",
				 plane->base.id, plane->name,
				 new_plane_state->src_w >> 16,
				 ((new_plane_state->src_w & 0xffff) * 15625) >> 10,
				 new_plane_state->src_h >> 16,
				 ((new_plane_state->src_h & 0xffff) * 15625) >> 10,
				 new_plane_state->src_x >> 16,
				 ((new_plane_state->src_x & 0xffff) * 15625) >> 10,
				 new_plane_state->src_y >> 16,
				 ((new_plane_state->src_y & 0xffff) * 15625) >> 10,
				 fb->width, fb->height);
		return -ENOSPC;
	}

	clips = drm_plane_get_damage_clips(new_plane_state);
	num_clips = drm_plane_get_damage_clips_count(new_plane_state);

	/* Make sure damage clips are valid and inside the fb. */
	while (num_clips > 0) {
		if (clips->x1 >= clips->x2 ||
		    clips->y1 >= clips->y2 ||
		    clips->x1 < 0 ||
		    clips->y1 < 0 ||
		    clips->x2 > fb_width ||
		    clips->y2 > fb_height) {
			DRM_DEBUG_ATOMIC("[PLANE:%d:%s] invalid damage clip %d %d %d %d\n",
					 plane->base.id, plane->name, clips->x1,
					 clips->y1, clips->x2, clips->y2);
			return -EINVAL;
		}
		clips++;
		num_clips--;
	}

	if (plane_switching_crtc(old_plane_state, new_plane_state)) {
		DRM_DEBUG_ATOMIC("[PLANE:%d:%s] switching CRTC directly\n",
				 plane->base.id, plane->name);
		return -EINVAL;
	}

	return 0;
}

static void drm_atomic_plane_print_state(struct drm_printer *p,
		const struct drm_plane_state *state)
{
	struct drm_plane *plane = state->plane;
	struct drm_rect src  = drm_plane_state_src(state);
	struct drm_rect dest = drm_plane_state_dest(state);

	drm_printf(p, "plane[%u]: %s\n", plane->base.id, plane->name);
	drm_printf(p, "\tcrtc=%s\n", state->crtc ? state->crtc->name : "(null)");
	drm_printf(p, "\tfb=%u\n", state->fb ? state->fb->base.id : 0);
	if (state->fb)
		drm_framebuffer_print_info(p, 2, state->fb);
	drm_printf(p, "\tcrtc-pos=" DRM_RECT_FMT "\n", DRM_RECT_ARG(&dest));
	drm_printf(p, "\tsrc-pos=" DRM_RECT_FP_FMT "\n", DRM_RECT_FP_ARG(&src));
	drm_printf(p, "\trotation=%x\n", state->rotation);
	drm_printf(p, "\tnormalized-zpos=%x\n", state->normalized_zpos);
	drm_printf(p, "\tcolor-encoding=%s\n",
		   drm_get_color_encoding_name(state->color_encoding));
	drm_printf(p, "\tcolor-range=%s\n",
		   drm_get_color_range_name(state->color_range));

	if (plane->funcs->atomic_print_state)
		plane->funcs->atomic_print_state(p, state);
}

/**
 * DOC: handling driver private state
 *
 * Very often the DRM objects exposed to userspace in the atomic modeset api
 * (&drm_connector, &drm_crtc and &drm_plane) do not map neatly to the
 * underlying hardware. Especially for any kind of shared resources (e.g. shared
 * clocks, scaler units, bandwidth and fifo limits shared among a group of
 * planes or CRTCs, and so on) it makes sense to model these as independent
 * objects. Drivers then need to do similar state tracking and commit ordering for
 * such private (since not exposed to userpace) objects as the atomic core and
 * helpers already provide for connectors, planes and CRTCs.
 *
 * To make this easier on drivers the atomic core provides some support to track
 * driver private state objects using struct &drm_private_obj, with the
 * associated state struct &drm_private_state.
 *
 * Similar to userspace-exposed objects, private state structures can be
 * acquired by calling drm_atomic_get_private_obj_state(). This also takes care
 * of locking, hence drivers should not have a need to call drm_modeset_lock()
 * directly. Sequence of the actual hardware state commit is not handled,
 * drivers might need to keep track of struct drm_crtc_commit within subclassed
 * structure of &drm_private_state as necessary, e.g. similar to
 * &drm_plane_state.commit. See also &drm_atomic_state.fake_commit.
 *
 * All private state structures contained in a &drm_atomic_state update can be
 * iterated using for_each_oldnew_private_obj_in_state(),
 * for_each_new_private_obj_in_state() and for_each_old_private_obj_in_state().
 * Drivers are recommended to wrap these for each type of driver private state
 * object they have, filtering on &drm_private_obj.funcs using for_each_if(), at
 * least if they want to iterate over all objects of a given type.
 *
 * An earlier way to handle driver private state was by subclassing struct
 * &drm_atomic_state. But since that encourages non-standard ways to implement
 * the check/commit split atomic requires (by using e.g. "check and rollback or
 * commit instead" of "duplicate state, check, then either commit or release
 * duplicated state) it is deprecated in favour of using &drm_private_state.
 */

/**
 * drm_atomic_private_obj_init - initialize private object
 * @dev: DRM device this object will be attached to
 * @obj: private object
 * @state: initial private object state
 * @funcs: pointer to the struct of function pointers that identify the object
 * type
 *
 * Initialize the private object, which can be embedded into any
 * driver private object that needs its own atomic state.
 */
void
drm_atomic_private_obj_init(struct drm_device *dev,
			    struct drm_private_obj *obj,
			    struct drm_private_state *state,
			    const struct drm_private_state_funcs *funcs)
{
	memset(obj, 0, sizeof(*obj));

	drm_modeset_lock_init(&obj->lock);

	obj->state = state;
	obj->funcs = funcs;
	list_add_tail(&obj->head, &dev->mode_config.privobj_list);
}
EXPORT_SYMBOL(drm_atomic_private_obj_init);

/**
 * drm_atomic_private_obj_fini - finalize private object
 * @obj: private object
 *
 * Finalize the private object.
 */
void
drm_atomic_private_obj_fini(struct drm_private_obj *obj)
{
	list_del(&obj->head);
	obj->funcs->atomic_destroy_state(obj, obj->state);
	drm_modeset_lock_fini(&obj->lock);
}
EXPORT_SYMBOL(drm_atomic_private_obj_fini);

/**
 * drm_atomic_get_private_obj_state - get private object state
 * @state: global atomic state
 * @obj: private object to get the state for
 *
 * This function returns the private object state for the given private object,
 * allocating the state if needed. It will also grab the relevant private
 * object lock to make sure that the state is consistent.
 *
 * RETURNS:
 *
 * Either the allocated state or the error code encoded into a pointer.
 */
struct drm_private_state *
drm_atomic_get_private_obj_state(struct drm_atomic_state *state,
				 struct drm_private_obj *obj)
{
	int index, num_objs, i, ret;
	size_t size;
	struct __drm_private_objs_state *arr;
	struct drm_private_state *obj_state;

	for (i = 0; i < state->num_private_objs; i++)
		if (obj == state->private_objs[i].ptr)
			return state->private_objs[i].state;

	ret = drm_modeset_lock(&obj->lock, state->acquire_ctx);
	if (ret)
		return ERR_PTR(ret);

	num_objs = state->num_private_objs + 1;
	size = sizeof(*state->private_objs) * num_objs;
	arr = krealloc(state->private_objs, size, GFP_KERNEL);
	if (!arr)
		return ERR_PTR(-ENOMEM);

	state->private_objs = arr;
	index = state->num_private_objs;
	memset(&state->private_objs[index], 0, sizeof(*state->private_objs));

	obj_state = obj->funcs->atomic_duplicate_state(obj);
	if (!obj_state)
		return ERR_PTR(-ENOMEM);

	state->private_objs[index].state = obj_state;
	state->private_objs[index].old_state = obj->state;
	state->private_objs[index].new_state = obj_state;
	state->private_objs[index].ptr = obj;
	obj_state->state = state;

	state->num_private_objs = num_objs;

	DRM_DEBUG_ATOMIC("Added new private object %p state %p to %p\n",
			 obj, obj_state, state);

	return obj_state;
}
EXPORT_SYMBOL(drm_atomic_get_private_obj_state);

/**
 * drm_atomic_get_old_private_obj_state
 * @state: global atomic state object
 * @obj: private_obj to grab
 *
 * This function returns the old private object state for the given private_obj,
 * or NULL if the private_obj is not part of the global atomic state.
 */
struct drm_private_state *
drm_atomic_get_old_private_obj_state(struct drm_atomic_state *state,
				     struct drm_private_obj *obj)
{
	int i;

	for (i = 0; i < state->num_private_objs; i++)
		if (obj == state->private_objs[i].ptr)
			return state->private_objs[i].old_state;

	return NULL;
}
EXPORT_SYMBOL(drm_atomic_get_old_private_obj_state);

/**
 * drm_atomic_get_new_private_obj_state
 * @state: global atomic state object
 * @obj: private_obj to grab
 *
 * This function returns the new private object state for the given private_obj,
 * or NULL if the private_obj is not part of the global atomic state.
 */
struct drm_private_state *
drm_atomic_get_new_private_obj_state(struct drm_atomic_state *state,
				     struct drm_private_obj *obj)
{
	int i;

	for (i = 0; i < state->num_private_objs; i++)
		if (obj == state->private_objs[i].ptr)
			return state->private_objs[i].new_state;

	return NULL;
}
EXPORT_SYMBOL(drm_atomic_get_new_private_obj_state);

/**
 * drm_atomic_get_old_connector_for_encoder - Get old connector for an encoder
 * @state: Atomic state
 * @encoder: The encoder to fetch the connector state for
 *
 * This function finds and returns the connector that was connected to @encoder
 * as specified by the @state.
 *
 * If there is no connector in @state which previously had @encoder connected to
 * it, this function will return NULL. While this may seem like an invalid use
 * case, it is sometimes useful to differentiate commits which had no prior
 * connectors attached to @encoder vs ones that did (and to inspect their
 * state). This is especially true in enable hooks because the pipeline has
 * changed.
 *
 * Returns: The old connector connected to @encoder, or NULL if the encoder is
 * not connected.
 */
struct drm_connector *
drm_atomic_get_old_connector_for_encoder(struct drm_atomic_state *state,
					 struct drm_encoder *encoder)
{
	struct drm_connector_state *conn_state;
	struct drm_connector *connector;
	unsigned int i;

	for_each_old_connector_in_state(state, connector, conn_state, i) {
		if (conn_state->best_encoder == encoder)
			return connector;
	}

	return NULL;
}
EXPORT_SYMBOL(drm_atomic_get_old_connector_for_encoder);

/**
 * drm_atomic_get_new_connector_for_encoder - Get new connector for an encoder
 * @state: Atomic state
 * @encoder: The encoder to fetch the connector state for
 *
 * This function finds and returns the connector that will be connected to
 * @encoder as specified by the @state.
 *
 * If there is no connector in @state which will have @encoder connected to it,
 * this function will return NULL. While this may seem like an invalid use case,
 * it is sometimes useful to differentiate commits which have no connectors
 * attached to @encoder vs ones that do (and to inspect their state). This is
 * especially true in disable hooks because the pipeline will change.
 *
 * Returns: The new connector connected to @encoder, or NULL if the encoder is
 * not connected.
 */
struct drm_connector *
drm_atomic_get_new_connector_for_encoder(struct drm_atomic_state *state,
					 struct drm_encoder *encoder)
{
	struct drm_connector_state *conn_state;
	struct drm_connector *connector;
	unsigned int i;

	for_each_new_connector_in_state(state, connector, conn_state, i) {
		if (conn_state->best_encoder == encoder)
			return connector;
	}

	return NULL;
}
EXPORT_SYMBOL(drm_atomic_get_new_connector_for_encoder);

/**
 * drm_atomic_get_connector_state - get connector state
 * @state: global atomic state object
 * @connector: connector to get state object for
 *
 * This function returns the connector state for the given connector,
 * allocating it if needed. It will also grab the relevant connector lock to
 * make sure that the state is consistent.
 *
 * Returns:
 *
 * Either the allocated state or the error code encoded into the pointer. When
 * the error is EDEADLK then the w/w mutex code has detected a deadlock and the
 * entire atomic sequence must be restarted. All other errors are fatal.
 */
struct drm_connector_state *
drm_atomic_get_connector_state(struct drm_atomic_state *state,
			  struct drm_connector *connector)
{
	int ret, index;
	struct drm_mode_config *config = &connector->dev->mode_config;
	struct drm_connector_state *connector_state;

	WARN_ON(!state->acquire_ctx);

	ret = drm_modeset_lock(&config->connection_mutex, state->acquire_ctx);
	if (ret)
		return ERR_PTR(ret);

	index = drm_connector_index(connector);

	if (index >= state->num_connector) {
		struct __drm_connnectors_state *c;
		int alloc = max(index + 1, config->num_connector);

		c = krealloc(state->connectors, alloc * sizeof(*state->connectors), GFP_KERNEL);
		if (!c)
			return ERR_PTR(-ENOMEM);

		state->connectors = c;
		memset(&state->connectors[state->num_connector], 0,
		       sizeof(*state->connectors) * (alloc - state->num_connector));

		state->num_connector = alloc;
	}

	if (state->connectors[index].state)
		return state->connectors[index].state;

	connector_state = connector->funcs->atomic_duplicate_state(connector);
	if (!connector_state)
		return ERR_PTR(-ENOMEM);

	drm_connector_get(connector);
	state->connectors[index].state = connector_state;
	state->connectors[index].old_state = connector->state;
	state->connectors[index].new_state = connector_state;
	state->connectors[index].ptr = connector;
	connector_state->state = state;

	DRM_DEBUG_ATOMIC("Added [CONNECTOR:%d:%s] %p state to %p\n",
			 connector->base.id, connector->name,
			 connector_state, state);

	if (connector_state->crtc) {
		struct drm_crtc_state *crtc_state;

		crtc_state = drm_atomic_get_crtc_state(state,
						       connector_state->crtc);
		if (IS_ERR(crtc_state))
			return ERR_CAST(crtc_state);
	}

	return connector_state;
}
EXPORT_SYMBOL(drm_atomic_get_connector_state);

static void drm_atomic_connector_print_state(struct drm_printer *p,
		const struct drm_connector_state *state)
{
	struct drm_connector *connector = state->connector;

	drm_printf(p, "connector[%u]: %s\n", connector->base.id, connector->name);
	drm_printf(p, "\tcrtc=%s\n", state->crtc ? state->crtc->name : "(null)");
	drm_printf(p, "\tself_refresh_aware=%d\n", state->self_refresh_aware);

	if (connector->connector_type == DRM_MODE_CONNECTOR_WRITEBACK)
		if (state->writeback_job && state->writeback_job->fb)
			drm_printf(p, "\tfb=%d\n", state->writeback_job->fb->base.id);

	if (connector->funcs->atomic_print_state)
		connector->funcs->atomic_print_state(p, state);
}

/**
<<<<<<< HEAD
=======
 * drm_atomic_get_bridge_state - get bridge state
 * @state: global atomic state object
 * @bridge: bridge to get state object for
 *
 * This function returns the bridge state for the given bridge, allocating it
 * if needed. It will also grab the relevant bridge lock to make sure that the
 * state is consistent.
 *
 * Returns:
 *
 * Either the allocated state or the error code encoded into the pointer. When
 * the error is EDEADLK then the w/w mutex code has detected a deadlock and the
 * entire atomic sequence must be restarted.
 */
struct drm_bridge_state *
drm_atomic_get_bridge_state(struct drm_atomic_state *state,
			    struct drm_bridge *bridge)
{
	struct drm_private_state *obj_state;

	obj_state = drm_atomic_get_private_obj_state(state, &bridge->base);
	if (IS_ERR(obj_state))
		return ERR_CAST(obj_state);

	return drm_priv_to_bridge_state(obj_state);
}
EXPORT_SYMBOL(drm_atomic_get_bridge_state);

/**
 * drm_atomic_get_old_bridge_state - get old bridge state, if it exists
 * @state: global atomic state object
 * @bridge: bridge to grab
 *
 * This function returns the old bridge state for the given bridge, or NULL if
 * the bridge is not part of the global atomic state.
 */
struct drm_bridge_state *
drm_atomic_get_old_bridge_state(struct drm_atomic_state *state,
				struct drm_bridge *bridge)
{
	struct drm_private_state *obj_state;

	obj_state = drm_atomic_get_old_private_obj_state(state, &bridge->base);
	if (!obj_state)
		return NULL;

	return drm_priv_to_bridge_state(obj_state);
}
EXPORT_SYMBOL(drm_atomic_get_old_bridge_state);

/**
 * drm_atomic_get_new_bridge_state - get new bridge state, if it exists
 * @state: global atomic state object
 * @bridge: bridge to grab
 *
 * This function returns the new bridge state for the given bridge, or NULL if
 * the bridge is not part of the global atomic state.
 */
struct drm_bridge_state *
drm_atomic_get_new_bridge_state(struct drm_atomic_state *state,
				struct drm_bridge *bridge)
{
	struct drm_private_state *obj_state;

	obj_state = drm_atomic_get_new_private_obj_state(state, &bridge->base);
	if (!obj_state)
		return NULL;

	return drm_priv_to_bridge_state(obj_state);
}
EXPORT_SYMBOL(drm_atomic_get_new_bridge_state);

/**
 * drm_atomic_add_encoder_bridges - add bridges attached to an encoder
 * @state: atomic state
 * @encoder: DRM encoder
 *
 * This function adds all bridges attached to @encoder. This is needed to add
 * bridge states to @state and make them available when
 * &drm_bridge_funcs.atomic_check(), &drm_bridge_funcs.atomic_pre_enable(),
 * &drm_bridge_funcs.atomic_enable(),
 * &drm_bridge_funcs.atomic_disable_post_disable() are called.
 *
 * Returns:
 * 0 on success or can fail with -EDEADLK or -ENOMEM. When the error is EDEADLK
 * then the w/w mutex code has detected a deadlock and the entire atomic
 * sequence must be restarted. All other errors are fatal.
 */
int
drm_atomic_add_encoder_bridges(struct drm_atomic_state *state,
			       struct drm_encoder *encoder)
{
	struct drm_bridge_state *bridge_state;
	struct drm_bridge *bridge;

	if (!encoder)
		return 0;

	DRM_DEBUG_ATOMIC("Adding all bridges for [encoder:%d:%s] to %p\n",
			 encoder->base.id, encoder->name, state);

	drm_for_each_bridge_in_chain(encoder, bridge) {
		/* Skip bridges that don't implement the atomic state hooks. */
		if (!bridge->funcs->atomic_duplicate_state)
			continue;

		bridge_state = drm_atomic_get_bridge_state(state, bridge);
		if (IS_ERR(bridge_state))
			return PTR_ERR(bridge_state);
	}

	return 0;
}
EXPORT_SYMBOL(drm_atomic_add_encoder_bridges);

/**
>>>>>>> 04d5ce62
 * drm_atomic_add_affected_connectors - add connectors for CRTC
 * @state: atomic state
 * @crtc: DRM CRTC
 *
 * This function walks the current configuration and adds all connectors
 * currently using @crtc to the atomic configuration @state. Note that this
 * function must acquire the connection mutex. This can potentially cause
 * unneeded seralization if the update is just for the planes on one CRTC. Hence
 * drivers and helpers should only call this when really needed (e.g. when a
 * full modeset needs to happen due to some change).
 *
 * Returns:
 * 0 on success or can fail with -EDEADLK or -ENOMEM. When the error is EDEADLK
 * then the w/w mutex code has detected a deadlock and the entire atomic
 * sequence must be restarted. All other errors are fatal.
 */
int
drm_atomic_add_affected_connectors(struct drm_atomic_state *state,
				   struct drm_crtc *crtc)
{
	struct drm_mode_config *config = &state->dev->mode_config;
	struct drm_connector *connector;
	struct drm_connector_state *conn_state;
	struct drm_connector_list_iter conn_iter;
	struct drm_crtc_state *crtc_state;
	int ret;

	crtc_state = drm_atomic_get_crtc_state(state, crtc);
	if (IS_ERR(crtc_state))
		return PTR_ERR(crtc_state);

	ret = drm_modeset_lock(&config->connection_mutex, state->acquire_ctx);
	if (ret)
		return ret;

	DRM_DEBUG_ATOMIC("Adding all current connectors for [CRTC:%d:%s] to %p\n",
			 crtc->base.id, crtc->name, state);

	/*
	 * Changed connectors are already in @state, so only need to look
	 * at the connector_mask in crtc_state.
	 */
	drm_connector_list_iter_begin(state->dev, &conn_iter);
	drm_for_each_connector_iter(connector, &conn_iter) {
		if (!(crtc_state->connector_mask & drm_connector_mask(connector)))
			continue;

		conn_state = drm_atomic_get_connector_state(state, connector);
		if (IS_ERR(conn_state)) {
			drm_connector_list_iter_end(&conn_iter);
			return PTR_ERR(conn_state);
		}
	}
	drm_connector_list_iter_end(&conn_iter);

	return 0;
}
EXPORT_SYMBOL(drm_atomic_add_affected_connectors);

/**
 * drm_atomic_add_affected_planes - add planes for CRTC
 * @state: atomic state
 * @crtc: DRM CRTC
 *
 * This function walks the current configuration and adds all planes
 * currently used by @crtc to the atomic configuration @state. This is useful
 * when an atomic commit also needs to check all currently enabled plane on
 * @crtc, e.g. when changing the mode. It's also useful when re-enabling a CRTC
 * to avoid special code to force-enable all planes.
 *
 * Since acquiring a plane state will always also acquire the w/w mutex of the
 * current CRTC for that plane (if there is any) adding all the plane states for
 * a CRTC will not reduce parallism of atomic updates.
 *
 * Returns:
 * 0 on success or can fail with -EDEADLK or -ENOMEM. When the error is EDEADLK
 * then the w/w mutex code has detected a deadlock and the entire atomic
 * sequence must be restarted. All other errors are fatal.
 */
int
drm_atomic_add_affected_planes(struct drm_atomic_state *state,
			       struct drm_crtc *crtc)
{
	const struct drm_crtc_state *old_crtc_state =
		drm_atomic_get_old_crtc_state(state, crtc);
	struct drm_plane *plane;

	WARN_ON(!drm_atomic_get_new_crtc_state(state, crtc));

	DRM_DEBUG_ATOMIC("Adding all current planes for [CRTC:%d:%s] to %p\n",
			 crtc->base.id, crtc->name, state);

	drm_for_each_plane_mask(plane, state->dev, old_crtc_state->plane_mask) {
		struct drm_plane_state *plane_state =
			drm_atomic_get_plane_state(state, plane);

		if (IS_ERR(plane_state))
			return PTR_ERR(plane_state);
	}
	return 0;
}
EXPORT_SYMBOL(drm_atomic_add_affected_planes);

/**
 * drm_atomic_check_only - check whether a given config would work
 * @state: atomic configuration to check
 *
 * Note that this function can return -EDEADLK if the driver needed to acquire
 * more locks but encountered a deadlock. The caller must then do the usual w/w
 * backoff dance and restart. All other errors are fatal.
 *
 * Returns:
 * 0 on success, negative error code on failure.
 */
int drm_atomic_check_only(struct drm_atomic_state *state)
{
	struct drm_device *dev = state->dev;
	struct drm_mode_config *config = &dev->mode_config;
	struct drm_plane *plane;
	struct drm_plane_state *old_plane_state;
	struct drm_plane_state *new_plane_state;
	struct drm_crtc *crtc;
	struct drm_crtc_state *old_crtc_state;
	struct drm_crtc_state *new_crtc_state;
	struct drm_connector *conn;
	struct drm_connector_state *conn_state;
	int i, ret = 0;

	DRM_DEBUG_ATOMIC("checking %p\n", state);

	for_each_oldnew_plane_in_state(state, plane, old_plane_state, new_plane_state, i) {
		ret = drm_atomic_plane_check(old_plane_state, new_plane_state);
		if (ret) {
			DRM_DEBUG_ATOMIC("[PLANE:%d:%s] atomic core check failed\n",
					 plane->base.id, plane->name);
			return ret;
		}
	}

	for_each_oldnew_crtc_in_state(state, crtc, old_crtc_state, new_crtc_state, i) {
		ret = drm_atomic_crtc_check(old_crtc_state, new_crtc_state);
		if (ret) {
			DRM_DEBUG_ATOMIC("[CRTC:%d:%s] atomic core check failed\n",
					 crtc->base.id, crtc->name);
			return ret;
		}
	}

	for_each_new_connector_in_state(state, conn, conn_state, i) {
		ret = drm_atomic_connector_check(conn, conn_state);
		if (ret) {
			DRM_DEBUG_ATOMIC("[CONNECTOR:%d:%s] atomic core check failed\n",
					 conn->base.id, conn->name);
			return ret;
		}
	}

	if (config->funcs->atomic_check) {
		ret = config->funcs->atomic_check(state->dev, state);

		if (ret) {
			DRM_DEBUG_ATOMIC("atomic driver check for %p failed: %d\n",
					 state, ret);
			return ret;
		}
	}

	if (!state->allow_modeset) {
		for_each_new_crtc_in_state(state, crtc, new_crtc_state, i) {
			if (drm_atomic_crtc_needs_modeset(new_crtc_state)) {
				DRM_DEBUG_ATOMIC("[CRTC:%d:%s] requires full modeset\n",
						 crtc->base.id, crtc->name);
				return -EINVAL;
			}
		}
	}

	return 0;
}
EXPORT_SYMBOL(drm_atomic_check_only);

/**
 * drm_atomic_commit - commit configuration atomically
 * @state: atomic configuration to check
 *
 * Note that this function can return -EDEADLK if the driver needed to acquire
 * more locks but encountered a deadlock. The caller must then do the usual w/w
 * backoff dance and restart. All other errors are fatal.
 *
 * This function will take its own reference on @state.
 * Callers should always release their reference with drm_atomic_state_put().
 *
 * Returns:
 * 0 on success, negative error code on failure.
 */
int drm_atomic_commit(struct drm_atomic_state *state)
{
	struct drm_mode_config *config = &state->dev->mode_config;
	int ret;

	ret = drm_atomic_check_only(state);
	if (ret)
		return ret;

	DRM_DEBUG_ATOMIC("committing %p\n", state);

	return config->funcs->atomic_commit(state->dev, state, false);
}
EXPORT_SYMBOL(drm_atomic_commit);

/**
 * drm_atomic_nonblocking_commit - atomic nonblocking commit
 * @state: atomic configuration to check
 *
 * Note that this function can return -EDEADLK if the driver needed to acquire
 * more locks but encountered a deadlock. The caller must then do the usual w/w
 * backoff dance and restart. All other errors are fatal.
 *
 * This function will take its own reference on @state.
 * Callers should always release their reference with drm_atomic_state_put().
 *
 * Returns:
 * 0 on success, negative error code on failure.
 */
int drm_atomic_nonblocking_commit(struct drm_atomic_state *state)
{
	struct drm_mode_config *config = &state->dev->mode_config;
	int ret;

	ret = drm_atomic_check_only(state);
	if (ret)
		return ret;

	DRM_DEBUG_ATOMIC("committing %p nonblocking\n", state);

	return config->funcs->atomic_commit(state->dev, state, true);
}
EXPORT_SYMBOL(drm_atomic_nonblocking_commit);

/* just used from drm-client and atomic-helper: */
int __drm_atomic_helper_disable_plane(struct drm_plane *plane,
				      struct drm_plane_state *plane_state)
{
	int ret;

	ret = drm_atomic_set_crtc_for_plane(plane_state, NULL);
	if (ret != 0)
		return ret;

	drm_atomic_set_fb_for_plane(plane_state, NULL);
	plane_state->crtc_x = 0;
	plane_state->crtc_y = 0;
	plane_state->crtc_w = 0;
	plane_state->crtc_h = 0;
	plane_state->src_x = 0;
	plane_state->src_y = 0;
	plane_state->src_w = 0;
	plane_state->src_h = 0;

	return 0;
}
EXPORT_SYMBOL(__drm_atomic_helper_disable_plane);

static int update_output_state(struct drm_atomic_state *state,
			       struct drm_mode_set *set)
{
	struct drm_device *dev = set->crtc->dev;
	struct drm_crtc *crtc;
	struct drm_crtc_state *new_crtc_state;
	struct drm_connector *connector;
	struct drm_connector_state *new_conn_state;
	int ret, i;

	ret = drm_modeset_lock(&dev->mode_config.connection_mutex,
			       state->acquire_ctx);
	if (ret)
		return ret;

	/* First disable all connectors on the target crtc. */
	ret = drm_atomic_add_affected_connectors(state, set->crtc);
	if (ret)
		return ret;

	for_each_new_connector_in_state(state, connector, new_conn_state, i) {
		if (new_conn_state->crtc == set->crtc) {
			ret = drm_atomic_set_crtc_for_connector(new_conn_state,
								NULL);
			if (ret)
				return ret;

			/* Make sure legacy setCrtc always re-trains */
			new_conn_state->link_status = DRM_LINK_STATUS_GOOD;
		}
	}

	/* Then set all connectors from set->connectors on the target crtc */
	for (i = 0; i < set->num_connectors; i++) {
		new_conn_state = drm_atomic_get_connector_state(state,
								set->connectors[i]);
		if (IS_ERR(new_conn_state))
			return PTR_ERR(new_conn_state);

		ret = drm_atomic_set_crtc_for_connector(new_conn_state,
							set->crtc);
		if (ret)
			return ret;
	}

	for_each_new_crtc_in_state(state, crtc, new_crtc_state, i) {
		/*
		 * Don't update ->enable for the CRTC in the set_config request,
		 * since a mismatch would indicate a bug in the upper layers.
		 * The actual modeset code later on will catch any
		 * inconsistencies here.
		 */
		if (crtc == set->crtc)
			continue;

		if (!new_crtc_state->connector_mask) {
			ret = drm_atomic_set_mode_prop_for_crtc(new_crtc_state,
								NULL);
			if (ret < 0)
				return ret;

			new_crtc_state->active = false;
		}
	}

	return 0;
}

/* just used from drm-client and atomic-helper: */
int __drm_atomic_helper_set_config(struct drm_mode_set *set,
				   struct drm_atomic_state *state)
{
	struct drm_crtc_state *crtc_state;
	struct drm_plane_state *primary_state;
	struct drm_crtc *crtc = set->crtc;
	int hdisplay, vdisplay;
	int ret;

	crtc_state = drm_atomic_get_crtc_state(state, crtc);
	if (IS_ERR(crtc_state))
		return PTR_ERR(crtc_state);

	primary_state = drm_atomic_get_plane_state(state, crtc->primary);
	if (IS_ERR(primary_state))
		return PTR_ERR(primary_state);

	if (!set->mode) {
		WARN_ON(set->fb);
		WARN_ON(set->num_connectors);

		ret = drm_atomic_set_mode_for_crtc(crtc_state, NULL);
		if (ret != 0)
			return ret;

		crtc_state->active = false;

		ret = drm_atomic_set_crtc_for_plane(primary_state, NULL);
		if (ret != 0)
			return ret;

		drm_atomic_set_fb_for_plane(primary_state, NULL);

		goto commit;
	}

	WARN_ON(!set->fb);
	WARN_ON(!set->num_connectors);

	ret = drm_atomic_set_mode_for_crtc(crtc_state, set->mode);
	if (ret != 0)
		return ret;

	crtc_state->active = true;

	ret = drm_atomic_set_crtc_for_plane(primary_state, crtc);
	if (ret != 0)
		return ret;

	drm_mode_get_hv_timing(set->mode, &hdisplay, &vdisplay);

	drm_atomic_set_fb_for_plane(primary_state, set->fb);
	primary_state->crtc_x = 0;
	primary_state->crtc_y = 0;
	primary_state->crtc_w = hdisplay;
	primary_state->crtc_h = vdisplay;
	primary_state->src_x = set->x << 16;
	primary_state->src_y = set->y << 16;
	if (drm_rotation_90_or_270(primary_state->rotation)) {
		primary_state->src_w = vdisplay << 16;
		primary_state->src_h = hdisplay << 16;
	} else {
		primary_state->src_w = hdisplay << 16;
		primary_state->src_h = vdisplay << 16;
	}

commit:
	ret = update_output_state(state, set);
	if (ret)
		return ret;

	return 0;
}
EXPORT_SYMBOL(__drm_atomic_helper_set_config);

void drm_atomic_print_state(const struct drm_atomic_state *state)
{
	struct drm_printer p = drm_info_printer(state->dev->dev);
	struct drm_plane *plane;
	struct drm_plane_state *plane_state;
	struct drm_crtc *crtc;
	struct drm_crtc_state *crtc_state;
	struct drm_connector *connector;
	struct drm_connector_state *connector_state;
	int i;

	DRM_DEBUG_ATOMIC("checking %p\n", state);

	for_each_new_plane_in_state(state, plane, plane_state, i)
		drm_atomic_plane_print_state(&p, plane_state);

	for_each_new_crtc_in_state(state, crtc, crtc_state, i)
		drm_atomic_crtc_print_state(&p, crtc_state);

	for_each_new_connector_in_state(state, connector, connector_state, i)
		drm_atomic_connector_print_state(&p, connector_state);
}

static void __drm_state_dump(struct drm_device *dev, struct drm_printer *p,
			     bool take_locks)
{
	struct drm_mode_config *config = &dev->mode_config;
	struct drm_plane *plane;
	struct drm_crtc *crtc;
	struct drm_connector *connector;
	struct drm_connector_list_iter conn_iter;

	if (!drm_drv_uses_atomic_modeset(dev))
		return;

	list_for_each_entry(plane, &config->plane_list, head) {
		if (take_locks)
			drm_modeset_lock(&plane->mutex, NULL);
		drm_atomic_plane_print_state(p, plane->state);
		if (take_locks)
			drm_modeset_unlock(&plane->mutex);
	}

	list_for_each_entry(crtc, &config->crtc_list, head) {
		if (take_locks)
			drm_modeset_lock(&crtc->mutex, NULL);
		drm_atomic_crtc_print_state(p, crtc->state);
		if (take_locks)
			drm_modeset_unlock(&crtc->mutex);
	}

	drm_connector_list_iter_begin(dev, &conn_iter);
	if (take_locks)
		drm_modeset_lock(&dev->mode_config.connection_mutex, NULL);
	drm_for_each_connector_iter(connector, &conn_iter)
		drm_atomic_connector_print_state(p, connector->state);
	if (take_locks)
		drm_modeset_unlock(&dev->mode_config.connection_mutex);
	drm_connector_list_iter_end(&conn_iter);
}

/**
 * drm_state_dump - dump entire device atomic state
 * @dev: the drm device
 * @p: where to print the state to
 *
 * Just for debugging.  Drivers might want an option to dump state
 * to dmesg in case of error irq's.  (Hint, you probably want to
 * ratelimit this!)
 *
 * The caller must drm_modeset_lock_all(), or if this is called
 * from error irq handler, it should not be enabled by default.
 * (Ie. if you are debugging errors you might not care that this
 * is racey.  But calling this without all modeset locks held is
 * not inherently safe.)
 */
void drm_state_dump(struct drm_device *dev, struct drm_printer *p)
{
	__drm_state_dump(dev, p, false);
}
EXPORT_SYMBOL(drm_state_dump);

#ifdef CONFIG_DEBUG_FS
static int drm_state_info(struct seq_file *m, void *data)
{
	struct drm_info_node *node = (struct drm_info_node *) m->private;
	struct drm_device *dev = node->minor->dev;
	struct drm_printer p = drm_seq_file_printer(m);

	__drm_state_dump(dev, &p, true);

	return 0;
}

/* any use in debugfs files to dump individual planes/crtc/etc? */
static const struct drm_info_list drm_atomic_debugfs_list[] = {
	{"state", drm_state_info, 0},
};

int drm_atomic_debugfs_init(struct drm_minor *minor)
{
	return drm_debugfs_create_files(drm_atomic_debugfs_list,
			ARRAY_SIZE(drm_atomic_debugfs_list),
			minor->debugfs_root, minor);
}
#endif<|MERGE_RESOLUTION|>--- conflicted
+++ resolved
@@ -1019,8 +1019,6 @@
 }
 
 /**
-<<<<<<< HEAD
-=======
  * drm_atomic_get_bridge_state - get bridge state
  * @state: global atomic state object
  * @bridge: bridge to get state object for
@@ -1137,7 +1135,6 @@
 EXPORT_SYMBOL(drm_atomic_add_encoder_bridges);
 
 /**
->>>>>>> 04d5ce62
  * drm_atomic_add_affected_connectors - add connectors for CRTC
  * @state: atomic state
  * @crtc: DRM CRTC
