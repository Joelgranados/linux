--- conflicted
+++ resolved
@@ -2362,12 +2362,9 @@
 	uint64_t addr = semaphore->gpu_addr;
 	unsigned sel = emit_wait ? PACKET3_SEM_SEL_WAIT : PACKET3_SEM_SEL_SIGNAL;
 
-<<<<<<< HEAD
-=======
 	if (rdev->family < CHIP_CAYMAN)
 		sel |= PACKET3_SEM_WAIT_ON_SIGNAL;
 
->>>>>>> c16fa4f2
 	radeon_ring_write(ring, PACKET3(PACKET3_MEM_SEMAPHORE, 1));
 	radeon_ring_write(ring, addr & 0xffffffff);
 	radeon_ring_write(ring, (upper_32_bits(addr) & 0xff) | sel);
@@ -2535,10 +2532,7 @@
 	r = r600_startup(rdev);
 	if (r) {
 		DRM_ERROR("r600 startup failed on resume\n");
-<<<<<<< HEAD
-=======
 		rdev->accel_working = false;
->>>>>>> c16fa4f2
 		return r;
 	}
 
