// SPDX-License-Identifier: GPL-2.0
/*
 * Speakup kobject implementation
 *
 * Copyright (C) 2009 William Hubbs
 *
 * This code is based on kobject-example.c, which came with linux 2.6.x.
 *
 * Copyright (C) 2004-2007 Greg Kroah-Hartman <greg@kroah.com>
 * Copyright (C) 2007 Novell Inc.
 *
 * Released under the GPL version 2 only.
 *
 */
#include <linux/slab.h>		/* For kmalloc. */
#include <linux/kernel.h>
#include <linux/kobject.h>
#include <linux/string.h>
#include <linux/string_helpers.h>
#include <linux/sysfs.h>
#include <linux/ctype.h>

#include "speakup.h"
#include "spk_priv.h"

/*
 * This is called when a user reads the characters or chartab sys file.
 */
static ssize_t chars_chartab_show(struct kobject *kobj,
				  struct kobj_attribute *attr, char *buf)
{
	int i;
	int len = 0;
	char *cp;
	char *buf_pointer = buf;
	size_t bufsize = PAGE_SIZE;
	unsigned long flags;

	spin_lock_irqsave(&speakup_info.spinlock, flags);
	*buf_pointer = '\0';
	for (i = 0; i < 256; i++) {
		if (bufsize <= 1)
			break;
		if (strcmp("characters", attr->attr.name) == 0) {
			len = scnprintf(buf_pointer, bufsize, "%d\t%s\n",
					i, spk_characters[i]);
		} else {	/* show chartab entry */
			if (IS_TYPE(i, B_CTL))
				cp = "B_CTL";
			else if (IS_TYPE(i, WDLM))
				cp = "WDLM";
			else if (IS_TYPE(i, A_PUNC))
				cp = "A_PUNC";
			else if (IS_TYPE(i, PUNC))
				cp = "PUNC";
			else if (IS_TYPE(i, NUM))
				cp = "NUM";
			else if (IS_TYPE(i, A_CAP))
				cp = "A_CAP";
			else if (IS_TYPE(i, ALPHA))
				cp = "ALPHA";
			else if (IS_TYPE(i, B_CAPSYM))
				cp = "B_CAPSYM";
			else if (IS_TYPE(i, B_SYM))
				cp = "B_SYM";
			else
				cp = "0";
			len =
			    scnprintf(buf_pointer, bufsize, "%d\t%s\n", i, cp);
		}
		bufsize -= len;
		buf_pointer += len;
	}
	spin_unlock_irqrestore(&speakup_info.spinlock, flags);
	return buf_pointer - buf;
}

/*
 * Print informational messages or warnings after updating
 * character descriptions or chartab entries.
 */
static void report_char_chartab_status(int reset, int received, int used,
				       int rejected, int do_characters)
{
	static char const *object_type[] = {
		"character class entries",
		"character descriptions",
	};
	int len;
	char buf[80];

	if (reset) {
		pr_info("%s reset to defaults\n", object_type[do_characters]);
	} else if (received) {
		len = snprintf(buf, sizeof(buf),
			       " updated %d of %d %s\n",
			       used, received, object_type[do_characters]);
		if (rejected)
			snprintf(buf + (len - 1), sizeof(buf) - (len - 1),
				 " with %d reject%s\n",
				 rejected, rejected > 1 ? "s" : "");
		pr_info("%s", buf);
	}
}

/*
 * This is called when a user changes the characters or chartab parameters.
 */
static ssize_t chars_chartab_store(struct kobject *kobj,
				   struct kobj_attribute *attr,
				   const char *buf, size_t count)
{
	char *cp = (char *)buf;
	char *end = cp + count; /* the null at the end of the buffer */
	char *linefeed = NULL;
	char keyword[MAX_DESC_LEN + 1];
	char *outptr = NULL;	/* Will hold keyword or desc. */
	char *temp = NULL;
	char *desc = NULL;
	ssize_t retval = count;
	unsigned long flags;
	unsigned long index = 0;
	int charclass = 0;
	int received = 0;
	int used = 0;
	int rejected = 0;
	int reset = 0;
	int do_characters = !strcmp(attr->attr.name, "characters");
	size_t desc_length = 0;
	int i;

	spin_lock_irqsave(&speakup_info.spinlock, flags);
	while (cp < end) {
		while ((cp < end) && (*cp == ' ' || *cp == '\t'))
			cp++;

		if (cp == end)
			break;
		if ((*cp == '\n') || strchr("dDrR", *cp)) {
			reset = 1;
			break;
		}
		received++;

		linefeed = strchr(cp, '\n');
		if (!linefeed) {
			rejected++;
			break;
		}

		if (!isdigit(*cp)) {
			rejected++;
			cp = linefeed + 1;
			continue;
		}

<<<<<<< HEAD
		/* Do not replace with kstrtoul: here we need temp to be updated */
=======
		/*
		 * Do not replace with kstrtoul:
		 * here we need temp to be updated
		 */
>>>>>>> 0ecfebd2
		index = simple_strtoul(cp, &temp, 10);
		if (index > 255) {
			rejected++;
			cp = linefeed + 1;
			continue;
		}

		while ((temp < linefeed) && (*temp == ' ' || *temp == '\t'))
			temp++;

		desc_length = linefeed - temp;
		if (desc_length > MAX_DESC_LEN) {
			rejected++;
			cp = linefeed + 1;
			continue;
		}
		if (do_characters) {
			desc = kmalloc(desc_length + 1, GFP_ATOMIC);
			if (!desc) {
				retval = -ENOMEM;
				reset = 1;	/* just reset on error. */
				break;
			}
			outptr = desc;
		} else {
			outptr = keyword;
		}

		for (i = 0; i < desc_length; i++)
			outptr[i] = temp[i];
		outptr[desc_length] = '\0';

		if (do_characters) {
			if (spk_characters[index] != spk_default_chars[index])
				kfree(spk_characters[index]);
			spk_characters[index] = desc;
			used++;
		} else {
			charclass = spk_chartab_get_value(keyword);
			if (charclass == 0) {
				rejected++;
				cp = linefeed + 1;
				continue;
			}
			if (charclass != spk_chartab[index]) {
				spk_chartab[index] = charclass;
				used++;
			}
		}
		cp = linefeed + 1;
	}

	if (reset) {
		if (do_characters)
			spk_reset_default_chars();
		else
			spk_reset_default_chartab();
	}

	spin_unlock_irqrestore(&speakup_info.spinlock, flags);
	report_char_chartab_status(reset, received, used, rejected,
				   do_characters);
	return retval;
}

/*
 * This is called when a user reads the keymap parameter.
 */
static ssize_t keymap_show(struct kobject *kobj, struct kobj_attribute *attr,
			   char *buf)
{
	char *cp = buf;
	int i;
	int n;
	int num_keys;
	int nstates;
	u_char *cp1;
	u_char ch;
	unsigned long flags;

	spin_lock_irqsave(&speakup_info.spinlock, flags);
	cp1 = spk_key_buf + SHIFT_TBL_SIZE;
	num_keys = (int)(*cp1);
	nstates = (int)cp1[1];
	cp += sprintf(cp, "%d, %d, %d,\n", KEY_MAP_VER, num_keys, nstates);
	cp1 += 2; /* now pointing at shift states */
	/* dump num_keys+1 as first row is shift states + flags,
	 * each subsequent row is key + states
	 */
	for (n = 0; n <= num_keys; n++) {
		for (i = 0; i <= nstates; i++) {
			ch = *cp1++;
			cp += sprintf(cp, "%d,", (int)ch);
			*cp++ = (i < nstates) ? SPACE : '\n';
		}
	}
	cp += sprintf(cp, "0, %d\n", KEY_MAP_VER);
	spin_unlock_irqrestore(&speakup_info.spinlock, flags);
	return (int)(cp - buf);
}

/*
 * This is called when a user changes the keymap parameter.
 */
static ssize_t keymap_store(struct kobject *kobj, struct kobj_attribute *attr,
			    const char *buf, size_t count)
{
	int i;
	ssize_t ret = count;
	char *in_buff = NULL;
	char *cp;
	u_char *cp1;
	unsigned long flags;

	spin_lock_irqsave(&speakup_info.spinlock, flags);
	in_buff = kmemdup(buf, count + 1, GFP_ATOMIC);
	if (!in_buff) {
		spin_unlock_irqrestore(&speakup_info.spinlock, flags);
		return -ENOMEM;
	}
	if (strchr("dDrR", *in_buff)) {
		spk_set_key_info(spk_key_defaults, spk_key_buf);
		pr_info("keymap set to default values\n");
		kfree(in_buff);
		spin_unlock_irqrestore(&speakup_info.spinlock, flags);
		return count;
	}
	if (in_buff[count - 1] == '\n')
		in_buff[count - 1] = '\0';
	cp = in_buff;
	cp1 = (u_char *)in_buff;
	for (i = 0; i < 3; i++) {
		cp = spk_s2uchar(cp, cp1);
		cp1++;
	}
	i = (int)cp1[-2] + 1;
	i *= (int)cp1[-1] + 1;
	i += 2; /* 0 and last map ver */
	if (cp1[-3] != KEY_MAP_VER || cp1[-1] > 10 ||
	    i + SHIFT_TBL_SIZE + 4 >= sizeof(spk_key_buf)) {
		pr_warn("i %d %d %d %d\n", i,
			(int)cp1[-3], (int)cp1[-2], (int)cp1[-1]);
		kfree(in_buff);
		spin_unlock_irqrestore(&speakup_info.spinlock, flags);
		return -EINVAL;
	}
	while (--i >= 0) {
		cp = spk_s2uchar(cp, cp1);
		cp1++;
		if (!(*cp))
			break;
	}
	if (i != 0 || cp1[-1] != KEY_MAP_VER || cp1[-2] != 0) {
		ret = -EINVAL;
		pr_warn("end %d %d %d %d\n", i,
			(int)cp1[-3], (int)cp1[-2], (int)cp1[-1]);
	} else {
		if (spk_set_key_info(in_buff, spk_key_buf)) {
			spk_set_key_info(spk_key_defaults, spk_key_buf);
			ret = -EINVAL;
			pr_warn("set key failed\n");
		}
	}
	kfree(in_buff);
	spin_unlock_irqrestore(&speakup_info.spinlock, flags);
	return ret;
}

/*
 * This is called when a user changes the value of the silent parameter.
 */
static ssize_t silent_store(struct kobject *kobj, struct kobj_attribute *attr,
			    const char *buf, size_t count)
{
	int len;
	struct vc_data *vc = vc_cons[fg_console].d;
	char ch = 0;
	char shut;
	unsigned long flags;

	len = strlen(buf);
	if (len > 0 && len < 3) {
		ch = buf[0];
		if (ch == '\n')
			ch = '0';
	}
	if (ch < '0' || ch > '7') {
		pr_warn("silent value '%c' not in range (0,7)\n", ch);
		return -EINVAL;
	}
	spin_lock_irqsave(&speakup_info.spinlock, flags);
	if (ch & 2) {
		shut = 1;
		spk_do_flush();
	} else {
		shut = 0;
	}
	if (ch & 4)
		shut |= 0x40;
	if (ch & 1)
		spk_shut_up |= shut;
	else
		spk_shut_up &= ~shut;
	spin_unlock_irqrestore(&speakup_info.spinlock, flags);
	return count;
}

/*
 * This is called when a user reads the synth setting.
 */
static ssize_t synth_show(struct kobject *kobj, struct kobj_attribute *attr,
			  char *buf)
{
	int rv;

	if (!synth)
		rv = sprintf(buf, "%s\n", "none");
	else
		rv = sprintf(buf, "%s\n", synth->name);
	return rv;
}

/*
 * This is called when a user requests to change synthesizers.
 */
static ssize_t synth_store(struct kobject *kobj, struct kobj_attribute *attr,
			   const char *buf, size_t count)
{
	int len;
	char new_synth_name[10];

	len = strlen(buf);
	if (len < 2 || len > 9)
		return -EINVAL;
	memcpy(new_synth_name, buf, len);
	if (new_synth_name[len - 1] == '\n')
		len--;
	new_synth_name[len] = '\0';
	spk_strlwr(new_synth_name);
	if (synth && !strcmp(new_synth_name, synth->name)) {
		pr_warn("%s already in use\n", new_synth_name);
	} else if (synth_init(new_synth_name) != 0) {
		pr_warn("failed to init synth %s\n", new_synth_name);
		return -ENODEV;
	}
	return count;
}

/*
 * This is called when text is sent to the synth via the synth_direct file.
 */
static ssize_t synth_direct_store(struct kobject *kobj,
				  struct kobj_attribute *attr,
				  const char *buf, size_t count)
{
	u_char tmp[256];
	int len;
	int bytes;
	const char *ptr = buf;
	unsigned long flags;

	if (!synth)
		return -EPERM;

	len = strlen(buf);
	spin_lock_irqsave(&speakup_info.spinlock, flags);
	while (len > 0) {
		bytes = min_t(size_t, len, 250);
		strncpy(tmp, ptr, bytes);
		tmp[bytes] = '\0';
		string_unescape_any_inplace(tmp);
		synth_printf("%s", tmp);
		ptr += bytes;
		len -= bytes;
	}
	spin_unlock_irqrestore(&speakup_info.spinlock, flags);
	return count;
}

/*
 * This function is called when a user reads the version.
 */
static ssize_t version_show(struct kobject *kobj, struct kobj_attribute *attr,
			    char *buf)
{
	char *cp;

	cp = buf;
	cp += sprintf(cp, "Speakup version %s\n", SPEAKUP_VERSION);
	if (synth)
		cp += sprintf(cp, "%s synthesizer driver version %s\n",
		synth->name, synth->version);
	return cp - buf;
}

/*
 * This is called when a user reads the punctuation settings.
 */
static ssize_t punc_show(struct kobject *kobj, struct kobj_attribute *attr,
			 char *buf)
{
	int i;
	char *cp = buf;
	struct st_var_header *p_header;
	struct punc_var_t *var;
	struct st_bits_data *pb;
	short mask;
	unsigned long flags;

	p_header = spk_var_header_by_name(attr->attr.name);
	if (!p_header) {
		pr_warn("p_header is null, attr->attr.name is %s\n",
			attr->attr.name);
		return -EINVAL;
	}

	var = spk_get_punc_var(p_header->var_id);
	if (!var) {
		pr_warn("var is null, p_header->var_id is %i\n",
			p_header->var_id);
		return -EINVAL;
	}

	spin_lock_irqsave(&speakup_info.spinlock, flags);
	pb = (struct st_bits_data *)&spk_punc_info[var->value];
	mask = pb->mask;
	for (i = 33; i < 128; i++) {
		if (!(spk_chartab[i] & mask))
			continue;
		*cp++ = (char)i;
	}
	spin_unlock_irqrestore(&speakup_info.spinlock, flags);
	return cp - buf;
}

/*
 * This is called when a user changes the punctuation settings.
 */
static ssize_t punc_store(struct kobject *kobj, struct kobj_attribute *attr,
			  const char *buf, size_t count)
{
	int x;
	struct st_var_header *p_header;
	struct punc_var_t *var;
	char punc_buf[100];
	unsigned long flags;

	x = strlen(buf);
	if (x < 1 || x > 99)
		return -EINVAL;

	p_header = spk_var_header_by_name(attr->attr.name);
	if (!p_header) {
		pr_warn("p_header is null, attr->attr.name is %s\n",
			attr->attr.name);
		return -EINVAL;
	}

	var = spk_get_punc_var(p_header->var_id);
	if (!var) {
		pr_warn("var is null, p_header->var_id is %i\n",
			p_header->var_id);
		return -EINVAL;
	}

	memcpy(punc_buf, buf, x);

	while (x && punc_buf[x - 1] == '\n')
		x--;
	punc_buf[x] = '\0';

	spin_lock_irqsave(&speakup_info.spinlock, flags);

	if (*punc_buf == 'd' || *punc_buf == 'r')
		x = spk_set_mask_bits(NULL, var->value, 3);
	else
		x = spk_set_mask_bits(punc_buf, var->value, 3);

	spin_unlock_irqrestore(&speakup_info.spinlock, flags);
	return count;
}

/*
 * This function is called when a user reads one of the variable parameters.
 */
ssize_t spk_var_show(struct kobject *kobj, struct kobj_attribute *attr,
		     char *buf)
{
	int rv = 0;
	struct st_var_header *param;
	struct var_t *var;
	char *cp1;
	char *cp;
	char ch;
	unsigned long flags;

	param = spk_var_header_by_name(attr->attr.name);
	if (!param)
		return -EINVAL;

	spin_lock_irqsave(&speakup_info.spinlock, flags);
	var = (struct var_t *)param->data;
	switch (param->var_type) {
	case VAR_NUM:
	case VAR_TIME:
		if (var)
			rv = sprintf(buf, "%i\n", var->u.n.value);
		else
			rv = sprintf(buf, "0\n");
		break;
	case VAR_STRING:
		if (var) {
			cp1 = buf;
			*cp1++ = '"';
			for (cp = (char *)param->p_val; (ch = *cp); cp++) {
				if (ch >= ' ' && ch < '~')
					*cp1++ = ch;
				else
					cp1 += sprintf(cp1, "\\x%02x", ch);
			}
			*cp1++ = '"';
			*cp1++ = '\n';
			*cp1 = '\0';
			rv = cp1 - buf;
		} else {
			rv = sprintf(buf, "\"\"\n");
		}
		break;
	default:
		rv = sprintf(buf, "Bad parameter  %s, type %i\n",
			     param->name, param->var_type);
		break;
	}
	spin_unlock_irqrestore(&speakup_info.spinlock, flags);
	return rv;
}
EXPORT_SYMBOL_GPL(spk_var_show);

/*
 * Used to reset either default_pitch or default_vol.
 */
static inline void spk_reset_default_value(char *header_name,
					   int *synth_default_value, int idx)
{
	struct st_var_header *param;

	if (synth && synth_default_value) {
		param = spk_var_header_by_name(header_name);
		if (param)  {
			spk_set_num_var(synth_default_value[idx],
					param, E_NEW_DEFAULT);
			spk_set_num_var(0, param, E_DEFAULT);
			pr_info("%s reset to default value\n", param->name);
		}
	}
}

/*
 * This function is called when a user echos a value to one of the
 * variable parameters.
 */
ssize_t spk_var_store(struct kobject *kobj, struct kobj_attribute *attr,
		      const char *buf, size_t count)
{
	struct st_var_header *param;
	int ret;
	int len;
	char *cp;
	struct var_t *var_data;
	long value;
	unsigned long flags;

	param = spk_var_header_by_name(attr->attr.name);
	if (!param)
		return -EINVAL;
	if (!param->data)
		return 0;
	ret = 0;
	cp = (char *)buf;
	string_unescape_any_inplace(cp);

	spin_lock_irqsave(&speakup_info.spinlock, flags);
	switch (param->var_type) {
	case VAR_NUM:
	case VAR_TIME:
		if (*cp == 'd' || *cp == 'r' || *cp == '\0')
			len = E_DEFAULT;
		else if (*cp == '+' || *cp == '-')
			len = E_INC;
		else
			len = E_SET;
		if (kstrtol(cp, 10, &value) == 0)
			ret = spk_set_num_var(value, param, len);
		else
			pr_warn("overflow or parsing error has occurred");
		if (ret == -ERANGE) {
			var_data = param->data;
			pr_warn("value for %s out of range, expect %d to %d\n",
				param->name,
				var_data->u.n.low, var_data->u.n.high);
		}

	       /*
		* If voice was just changed, we might need to reset our default
		* pitch and volume.
		*/
		if (param->var_id == VOICE && synth &&
		    (ret == 0 || ret == -ERESTART)) {
			var_data = param->data;
			value = var_data->u.n.value;
			spk_reset_default_value("pitch", synth->default_pitch,
						value);
			spk_reset_default_value("vol", synth->default_vol,
						value);
		}
		break;
	case VAR_STRING:
		len = strlen(cp);
		if ((len >= 1) && (cp[len - 1] == '\n'))
			--len;
		if ((len >= 2) && (cp[0] == '"') && (cp[len - 1] == '"')) {
			++cp;
			len -= 2;
		}
		cp[len] = '\0';
		ret = spk_set_string_var(cp, param, len);
		if (ret == -E2BIG)
			pr_warn("value too long for %s\n",
				param->name);
		break;
	default:
		pr_warn("%s unknown type %d\n",
			param->name, (int)param->var_type);
	break;
	}
	spin_unlock_irqrestore(&speakup_info.spinlock, flags);

	if (ret == -ERESTART)
		pr_info("%s reset to default value\n", param->name);
	return count;
}
EXPORT_SYMBOL_GPL(spk_var_store);

/*
 * Functions for reading and writing lists of i18n messages.  Incomplete.
 */

static ssize_t message_show_helper(char *buf, enum msg_index_t first,
				   enum msg_index_t last)
{
	size_t bufsize = PAGE_SIZE;
	char *buf_pointer = buf;
	int printed;
	enum msg_index_t cursor;
	int index = 0;
	*buf_pointer = '\0'; /* buf_pointer always looking at a NUL byte. */

	for (cursor = first; cursor <= last; cursor++, index++) {
		if (bufsize <= 1)
			break;
		printed = scnprintf(buf_pointer, bufsize, "%d\t%s\n",
				    index, spk_msg_get(cursor));
		buf_pointer += printed;
		bufsize -= printed;
	}

	return buf_pointer - buf;
}

static void report_msg_status(int reset, int received, int used,
			      int rejected, char *groupname)
{
	int len;
	char buf[160];

	if (reset) {
		pr_info("i18n messages from group %s reset to defaults\n",
			groupname);
	} else if (received) {
		len = snprintf(buf, sizeof(buf),
			       " updated %d of %d i18n messages from group %s\n",
				       used, received, groupname);
		if (rejected)
			snprintf(buf + (len - 1), sizeof(buf) - (len - 1),
				 " with %d reject%s\n",
				 rejected, rejected > 1 ? "s" : "");
		pr_info("%s", buf);
	}
}

static ssize_t message_store_helper(const char *buf, size_t count,
				    struct msg_group_t *group)
{
	char *cp = (char *)buf;
	char *end = cp + count;
	char *linefeed = NULL;
	char *temp = NULL;
	ssize_t msg_stored = 0;
	ssize_t retval = count;
	size_t desc_length = 0;
	unsigned long index = 0;
	int received = 0;
	int used = 0;
	int rejected = 0;
	int reset = 0;
	enum msg_index_t firstmessage = group->start;
	enum msg_index_t lastmessage = group->end;
	enum msg_index_t curmessage;

	while (cp < end) {
		while ((cp < end) && (*cp == ' ' || *cp == '\t'))
			cp++;

		if (cp == end)
			break;
		if (strchr("dDrR", *cp)) {
			reset = 1;
			break;
		}
		received++;

		linefeed = strchr(cp, '\n');
		if (!linefeed) {
			rejected++;
			break;
		}

		if (!isdigit(*cp)) {
			rejected++;
			cp = linefeed + 1;
			continue;
		}

<<<<<<< HEAD
		/* Do not replace with kstrtoul: here we need temp to be updated */
=======
		/*
		 * Do not replace with kstrtoul:
		 * here we need temp to be updated
		 */
>>>>>>> 0ecfebd2
		index = simple_strtoul(cp, &temp, 10);

		while ((temp < linefeed) && (*temp == ' ' || *temp == '\t'))
			temp++;

		desc_length = linefeed - temp;
		curmessage = firstmessage + index;

		/*
		 * Note the check (curmessage < firstmessage).  It is not
		 * redundant.  Suppose that the user gave us an index
		 * equal to ULONG_MAX - 1.  If firstmessage > 1, then
		 * firstmessage + index < firstmessage!
		 */

		if ((curmessage < firstmessage) || (curmessage > lastmessage)) {
			rejected++;
			cp = linefeed + 1;
			continue;
		}

		msg_stored = spk_msg_set(curmessage, temp, desc_length);
		if (msg_stored < 0) {
			retval = msg_stored;
			if (msg_stored == -ENOMEM)
				reset = 1;
			break;
		}

		used++;

		cp = linefeed + 1;
	}

	if (reset)
		spk_reset_msg_group(group);

	report_msg_status(reset, received, used, rejected, group->name);
	return retval;
}

static ssize_t message_show(struct kobject *kobj,
			    struct kobj_attribute *attr, char *buf)
{
	ssize_t retval = 0;
	struct msg_group_t *group = spk_find_msg_group(attr->attr.name);
	unsigned long flags;

	if (WARN_ON(!group))
		return -EINVAL;

	spin_lock_irqsave(&speakup_info.spinlock, flags);
	retval = message_show_helper(buf, group->start, group->end);
	spin_unlock_irqrestore(&speakup_info.spinlock, flags);
	return retval;
}

static ssize_t message_store(struct kobject *kobj, struct kobj_attribute *attr,
			     const char *buf, size_t count)
{
	struct msg_group_t *group = spk_find_msg_group(attr->attr.name);

	if (WARN_ON(!group))
		return -EINVAL;

	return message_store_helper(buf, count, group);
}

/*
 * Declare the attributes.
 */
static struct kobj_attribute keymap_attribute =
	__ATTR_RW(keymap);
static struct kobj_attribute silent_attribute =
	__ATTR_WO(silent);
static struct kobj_attribute synth_attribute =
	__ATTR_RW(synth);
static struct kobj_attribute synth_direct_attribute =
	__ATTR_WO(synth_direct);
static struct kobj_attribute version_attribute =
	__ATTR_RO(version);

static struct kobj_attribute delimiters_attribute =
	__ATTR(delimiters, 0644, punc_show, punc_store);
static struct kobj_attribute ex_num_attribute =
	__ATTR(ex_num, 0644, punc_show, punc_store);
static struct kobj_attribute punc_all_attribute =
	__ATTR(punc_all, 0644, punc_show, punc_store);
static struct kobj_attribute punc_most_attribute =
	__ATTR(punc_most, 0644, punc_show, punc_store);
static struct kobj_attribute punc_some_attribute =
	__ATTR(punc_some, 0644, punc_show, punc_store);
static struct kobj_attribute repeats_attribute =
	__ATTR(repeats, 0644, punc_show, punc_store);

static struct kobj_attribute attrib_bleep_attribute =
	__ATTR(attrib_bleep, 0644, spk_var_show, spk_var_store);
static struct kobj_attribute bell_pos_attribute =
	__ATTR(bell_pos, 0644, spk_var_show, spk_var_store);
static struct kobj_attribute bleep_time_attribute =
	__ATTR(bleep_time, 0644, spk_var_show, spk_var_store);
static struct kobj_attribute bleeps_attribute =
	__ATTR(bleeps, 0644, spk_var_show, spk_var_store);
static struct kobj_attribute cursor_time_attribute =
	__ATTR(cursor_time, 0644, spk_var_show, spk_var_store);
static struct kobj_attribute key_echo_attribute =
	__ATTR(key_echo, 0644, spk_var_show, spk_var_store);
static struct kobj_attribute no_interrupt_attribute =
	__ATTR(no_interrupt, 0644, spk_var_show, spk_var_store);
static struct kobj_attribute punc_level_attribute =
	__ATTR(punc_level, 0644, spk_var_show, spk_var_store);
static struct kobj_attribute reading_punc_attribute =
	__ATTR(reading_punc, 0644, spk_var_show, spk_var_store);
static struct kobj_attribute say_control_attribute =
	__ATTR(say_control, 0644, spk_var_show, spk_var_store);
static struct kobj_attribute say_word_ctl_attribute =
	__ATTR(say_word_ctl, 0644, spk_var_show, spk_var_store);
static struct kobj_attribute spell_delay_attribute =
	__ATTR(spell_delay, 0644, spk_var_show, spk_var_store);

/*
 * These attributes are i18n related.
 */
static struct kobj_attribute announcements_attribute =
	__ATTR(announcements, 0644, message_show, message_store);
static struct kobj_attribute characters_attribute =
	__ATTR(characters, 0644, chars_chartab_show,
	       chars_chartab_store);
static struct kobj_attribute chartab_attribute =
	__ATTR(chartab, 0644, chars_chartab_show,
	       chars_chartab_store);
static struct kobj_attribute ctl_keys_attribute =
	__ATTR(ctl_keys, 0644, message_show, message_store);
static struct kobj_attribute colors_attribute =
	__ATTR(colors, 0644, message_show, message_store);
static struct kobj_attribute formatted_attribute =
	__ATTR(formatted, 0644, message_show, message_store);
static struct kobj_attribute function_names_attribute =
	__ATTR(function_names, 0644, message_show, message_store);
static struct kobj_attribute key_names_attribute =
	__ATTR(key_names, 0644, message_show, message_store);
static struct kobj_attribute states_attribute =
	__ATTR(states, 0644, message_show, message_store);

/*
 * Create groups of attributes so that we can create and destroy them all
 * at once.
 */
static struct attribute *main_attrs[] = {
	&keymap_attribute.attr,
	&silent_attribute.attr,
	&synth_attribute.attr,
	&synth_direct_attribute.attr,
	&version_attribute.attr,
	&delimiters_attribute.attr,
	&ex_num_attribute.attr,
	&punc_all_attribute.attr,
	&punc_most_attribute.attr,
	&punc_some_attribute.attr,
	&repeats_attribute.attr,
	&attrib_bleep_attribute.attr,
	&bell_pos_attribute.attr,
	&bleep_time_attribute.attr,
	&bleeps_attribute.attr,
	&cursor_time_attribute.attr,
	&key_echo_attribute.attr,
	&no_interrupt_attribute.attr,
	&punc_level_attribute.attr,
	&reading_punc_attribute.attr,
	&say_control_attribute.attr,
	&say_word_ctl_attribute.attr,
	&spell_delay_attribute.attr,
	NULL,
};

static struct attribute *i18n_attrs[] = {
	&announcements_attribute.attr,
	&characters_attribute.attr,
	&chartab_attribute.attr,
	&ctl_keys_attribute.attr,
	&colors_attribute.attr,
	&formatted_attribute.attr,
	&function_names_attribute.attr,
	&key_names_attribute.attr,
	&states_attribute.attr,
	NULL,
};

/*
 * An unnamed attribute group will put all of the attributes directly in
 * the kobject directory.  If we specify a name, a subdirectory will be
 * created for the attributes with the directory being the name of the
 * attribute group.
 */
static const struct attribute_group main_attr_group = {
	.attrs = main_attrs,
};

static const struct attribute_group i18n_attr_group = {
	.attrs = i18n_attrs,
	.name = "i18n",
};

static struct kobject *accessibility_kobj;
struct kobject *speakup_kobj;

int speakup_kobj_init(void)
{
	int retval;

	/*
	 * Create a simple kobject with the name of "accessibility",
	 * located under /sys/
	 *
	 * As this is a simple directory, no uevent will be sent to
	 * userspace.  That is why this function should not be used for
	 * any type of dynamic kobjects, where the name and number are
	 * not known ahead of time.
	 */
	accessibility_kobj = kobject_create_and_add("accessibility", NULL);
	if (!accessibility_kobj) {
		retval = -ENOMEM;
		goto out;
	}

	speakup_kobj = kobject_create_and_add("speakup", accessibility_kobj);
	if (!speakup_kobj) {
		retval = -ENOMEM;
		goto err_acc;
	}

	/* Create the files associated with this kobject */
	retval = sysfs_create_group(speakup_kobj, &main_attr_group);
	if (retval)
		goto err_speakup;

	retval = sysfs_create_group(speakup_kobj, &i18n_attr_group);
	if (retval)
		goto err_group;

	goto out;

err_group:
	sysfs_remove_group(speakup_kobj, &main_attr_group);
err_speakup:
	kobject_put(speakup_kobj);
err_acc:
	kobject_put(accessibility_kobj);
out:
	return retval;
}

void speakup_kobj_exit(void)
{
	sysfs_remove_group(speakup_kobj, &i18n_attr_group);
	sysfs_remove_group(speakup_kobj, &main_attr_group);
	kobject_put(speakup_kobj);
	kobject_put(accessibility_kobj);
}<|MERGE_RESOLUTION|>--- conflicted
+++ resolved
@@ -154,14 +154,10 @@
 			continue;
 		}
 
-<<<<<<< HEAD
-		/* Do not replace with kstrtoul: here we need temp to be updated */
-=======
 		/*
 		 * Do not replace with kstrtoul:
 		 * here we need temp to be updated
 		 */
->>>>>>> 0ecfebd2
 		index = simple_strtoul(cp, &temp, 10);
 		if (index > 255) {
 			rejected++;
@@ -795,14 +791,10 @@
 			continue;
 		}
 
-<<<<<<< HEAD
-		/* Do not replace with kstrtoul: here we need temp to be updated */
-=======
 		/*
 		 * Do not replace with kstrtoul:
 		 * here we need temp to be updated
 		 */
->>>>>>> 0ecfebd2
 		index = simple_strtoul(cp, &temp, 10);
 
 		while ((temp < linefeed) && (*temp == ' ' || *temp == '\t'))
