/*
 * QLogic Fibre Channel HBA Driver
 * Copyright (c)  2003-2014 QLogic Corporation
 *
 * See LICENSE.qla2xxx for copyright and licensing details.
 */
#include "qla_def.h"
#include "qla_target.h"

#include <linux/delay.h>
#include <linux/slab.h>
#include <linux/t10-pi.h>
#include <scsi/scsi_tcq.h>
#include <scsi/scsi_bsg_fc.h>
#include <scsi/scsi_eh.h>

static void qla2x00_mbx_completion(scsi_qla_host_t *, uint16_t);
static void qla2x00_status_entry(scsi_qla_host_t *, struct rsp_que *, void *);
static void qla2x00_status_cont_entry(struct rsp_que *, sts_cont_entry_t *);
static void qla2x00_error_entry(scsi_qla_host_t *, struct rsp_que *,
	sts_entry_t *);

/**
 * qla2100_intr_handler() - Process interrupts for the ISP2100 and ISP2200.
 * @irq:
 * @dev_id: SCSI driver HA context
 *
 * Called by system whenever the host adapter generates an interrupt.
 *
 * Returns handled flag.
 */
irqreturn_t
qla2100_intr_handler(int irq, void *dev_id)
{
	scsi_qla_host_t	*vha;
	struct qla_hw_data *ha;
	struct device_reg_2xxx __iomem *reg;
	int		status;
	unsigned long	iter;
	uint16_t	hccr;
	uint16_t	mb[4];
	struct rsp_que *rsp;
	unsigned long	flags;

	rsp = (struct rsp_que *) dev_id;
	if (!rsp) {
		ql_log(ql_log_info, NULL, 0x505d,
		    "%s: NULL response queue pointer.\n", __func__);
		return (IRQ_NONE);
	}

	ha = rsp->hw;
	reg = &ha->iobase->isp;
	status = 0;

	spin_lock_irqsave(&ha->hardware_lock, flags);
	vha = pci_get_drvdata(ha->pdev);
	for (iter = 50; iter--; ) {
		hccr = RD_REG_WORD(&reg->hccr);
		if (qla2x00_check_reg16_for_disconnect(vha, hccr))
			break;
		if (hccr & HCCR_RISC_PAUSE) {
			if (pci_channel_offline(ha->pdev))
				break;

			/*
			 * Issue a "HARD" reset in order for the RISC interrupt
			 * bit to be cleared.  Schedule a big hammer to get
			 * out of the RISC PAUSED state.
			 */
			WRT_REG_WORD(&reg->hccr, HCCR_RESET_RISC);
			RD_REG_WORD(&reg->hccr);

			ha->isp_ops->fw_dump(vha, 1);
			set_bit(ISP_ABORT_NEEDED, &vha->dpc_flags);
			break;
		} else if ((RD_REG_WORD(&reg->istatus) & ISR_RISC_INT) == 0)
			break;

		if (RD_REG_WORD(&reg->semaphore) & BIT_0) {
			WRT_REG_WORD(&reg->hccr, HCCR_CLR_RISC_INT);
			RD_REG_WORD(&reg->hccr);

			/* Get mailbox data. */
			mb[0] = RD_MAILBOX_REG(ha, reg, 0);
			if (mb[0] > 0x3fff && mb[0] < 0x8000) {
				qla2x00_mbx_completion(vha, mb[0]);
				status |= MBX_INTERRUPT;
			} else if (mb[0] > 0x7fff && mb[0] < 0xc000) {
				mb[1] = RD_MAILBOX_REG(ha, reg, 1);
				mb[2] = RD_MAILBOX_REG(ha, reg, 2);
				mb[3] = RD_MAILBOX_REG(ha, reg, 3);
				qla2x00_async_event(vha, rsp, mb);
			} else {
				/*EMPTY*/
				ql_dbg(ql_dbg_async, vha, 0x5025,
				    "Unrecognized interrupt type (%d).\n",
				    mb[0]);
			}
			/* Release mailbox registers. */
			WRT_REG_WORD(&reg->semaphore, 0);
			RD_REG_WORD(&reg->semaphore);
		} else {
			qla2x00_process_response_queue(rsp);

			WRT_REG_WORD(&reg->hccr, HCCR_CLR_RISC_INT);
			RD_REG_WORD(&reg->hccr);
		}
	}
	qla2x00_handle_mbx_completion(ha, status);
	spin_unlock_irqrestore(&ha->hardware_lock, flags);

	return (IRQ_HANDLED);
}

bool
qla2x00_check_reg32_for_disconnect(scsi_qla_host_t *vha, uint32_t reg)
{
	/* Check for PCI disconnection */
	if (reg == 0xffffffff && !pci_channel_offline(vha->hw->pdev)) {
		if (!test_and_set_bit(PFLG_DISCONNECTED, &vha->pci_flags) &&
		    !test_bit(PFLG_DRIVER_REMOVING, &vha->pci_flags) &&
		    !test_bit(PFLG_DRIVER_PROBING, &vha->pci_flags)) {
			/*
			 * Schedule this (only once) on the default system
			 * workqueue so that all the adapter workqueues and the
			 * DPC thread can be shutdown cleanly.
			 */
			schedule_work(&vha->hw->board_disable);
		}
		return true;
	} else
		return false;
}

bool
qla2x00_check_reg16_for_disconnect(scsi_qla_host_t *vha, uint16_t reg)
{
	return qla2x00_check_reg32_for_disconnect(vha, 0xffff0000 | reg);
}

/**
 * qla2300_intr_handler() - Process interrupts for the ISP23xx and ISP63xx.
 * @irq:
 * @dev_id: SCSI driver HA context
 *
 * Called by system whenever the host adapter generates an interrupt.
 *
 * Returns handled flag.
 */
irqreturn_t
qla2300_intr_handler(int irq, void *dev_id)
{
	scsi_qla_host_t	*vha;
	struct device_reg_2xxx __iomem *reg;
	int		status;
	unsigned long	iter;
	uint32_t	stat;
	uint16_t	hccr;
	uint16_t	mb[4];
	struct rsp_que *rsp;
	struct qla_hw_data *ha;
	unsigned long	flags;

	rsp = (struct rsp_que *) dev_id;
	if (!rsp) {
		ql_log(ql_log_info, NULL, 0x5058,
		    "%s: NULL response queue pointer.\n", __func__);
		return (IRQ_NONE);
	}

	ha = rsp->hw;
	reg = &ha->iobase->isp;
	status = 0;

	spin_lock_irqsave(&ha->hardware_lock, flags);
	vha = pci_get_drvdata(ha->pdev);
	for (iter = 50; iter--; ) {
		stat = RD_REG_DWORD(&reg->u.isp2300.host_status);
		if (qla2x00_check_reg32_for_disconnect(vha, stat))
			break;
		if (stat & HSR_RISC_PAUSED) {
			if (unlikely(pci_channel_offline(ha->pdev)))
				break;

			hccr = RD_REG_WORD(&reg->hccr);

			if (hccr & (BIT_15 | BIT_13 | BIT_11 | BIT_8))
				ql_log(ql_log_warn, vha, 0x5026,
				    "Parity error -- HCCR=%x, Dumping "
				    "firmware.\n", hccr);
			else
				ql_log(ql_log_warn, vha, 0x5027,
				    "RISC paused -- HCCR=%x, Dumping "
				    "firmware.\n", hccr);

			/*
			 * Issue a "HARD" reset in order for the RISC
			 * interrupt bit to be cleared.  Schedule a big
			 * hammer to get out of the RISC PAUSED state.
			 */
			WRT_REG_WORD(&reg->hccr, HCCR_RESET_RISC);
			RD_REG_WORD(&reg->hccr);

			ha->isp_ops->fw_dump(vha, 1);
			set_bit(ISP_ABORT_NEEDED, &vha->dpc_flags);
			break;
		} else if ((stat & HSR_RISC_INT) == 0)
			break;

		switch (stat & 0xff) {
		case 0x1:
		case 0x2:
		case 0x10:
		case 0x11:
			qla2x00_mbx_completion(vha, MSW(stat));
			status |= MBX_INTERRUPT;

			/* Release mailbox registers. */
			WRT_REG_WORD(&reg->semaphore, 0);
			break;
		case 0x12:
			mb[0] = MSW(stat);
			mb[1] = RD_MAILBOX_REG(ha, reg, 1);
			mb[2] = RD_MAILBOX_REG(ha, reg, 2);
			mb[3] = RD_MAILBOX_REG(ha, reg, 3);
			qla2x00_async_event(vha, rsp, mb);
			break;
		case 0x13:
			qla2x00_process_response_queue(rsp);
			break;
		case 0x15:
			mb[0] = MBA_CMPLT_1_16BIT;
			mb[1] = MSW(stat);
			qla2x00_async_event(vha, rsp, mb);
			break;
		case 0x16:
			mb[0] = MBA_SCSI_COMPLETION;
			mb[1] = MSW(stat);
			mb[2] = RD_MAILBOX_REG(ha, reg, 2);
			qla2x00_async_event(vha, rsp, mb);
			break;
		default:
			ql_dbg(ql_dbg_async, vha, 0x5028,
			    "Unrecognized interrupt type (%d).\n", stat & 0xff);
			break;
		}
		WRT_REG_WORD(&reg->hccr, HCCR_CLR_RISC_INT);
		RD_REG_WORD_RELAXED(&reg->hccr);
	}
	qla2x00_handle_mbx_completion(ha, status);
	spin_unlock_irqrestore(&ha->hardware_lock, flags);

	return (IRQ_HANDLED);
}

/**
 * qla2x00_mbx_completion() - Process mailbox command completions.
 * @ha: SCSI driver HA context
 * @mb0: Mailbox0 register
 */
static void
qla2x00_mbx_completion(scsi_qla_host_t *vha, uint16_t mb0)
{
	uint16_t	cnt;
	uint32_t	mboxes;
	uint16_t __iomem *wptr;
	struct qla_hw_data *ha = vha->hw;
	struct device_reg_2xxx __iomem *reg = &ha->iobase->isp;

	/* Read all mbox registers? */
	mboxes = (1 << ha->mbx_count) - 1;
	if (!ha->mcp)
		ql_dbg(ql_dbg_async, vha, 0x5001, "MBX pointer ERROR.\n");
	else
		mboxes = ha->mcp->in_mb;

	/* Load return mailbox registers. */
	ha->flags.mbox_int = 1;
	ha->mailbox_out[0] = mb0;
	mboxes >>= 1;
	wptr = (uint16_t __iomem *)MAILBOX_REG(ha, reg, 1);

	for (cnt = 1; cnt < ha->mbx_count; cnt++) {
		if (IS_QLA2200(ha) && cnt == 8)
			wptr = (uint16_t __iomem *)MAILBOX_REG(ha, reg, 8);
		if ((cnt == 4 || cnt == 5) && (mboxes & BIT_0))
			ha->mailbox_out[cnt] = qla2x00_debounce_register(wptr);
		else if (mboxes & BIT_0)
			ha->mailbox_out[cnt] = RD_REG_WORD(wptr);

		wptr++;
		mboxes >>= 1;
	}
}

static void
qla81xx_idc_event(scsi_qla_host_t *vha, uint16_t aen, uint16_t descr)
{
	static char *event[] =
		{ "Complete", "Request Notification", "Time Extension" };
	int rval;
	struct device_reg_24xx __iomem *reg24 = &vha->hw->iobase->isp24;
	struct device_reg_82xx __iomem *reg82 = &vha->hw->iobase->isp82;
	uint16_t __iomem *wptr;
	uint16_t cnt, timeout, mb[QLA_IDC_ACK_REGS];

	/* Seed data -- mailbox1 -> mailbox7. */
	if (IS_QLA81XX(vha->hw) || IS_QLA83XX(vha->hw))
		wptr = (uint16_t __iomem *)&reg24->mailbox1;
	else if (IS_QLA8044(vha->hw))
		wptr = (uint16_t __iomem *)&reg82->mailbox_out[1];
	else
		return;

	for (cnt = 0; cnt < QLA_IDC_ACK_REGS; cnt++, wptr++)
		mb[cnt] = RD_REG_WORD(wptr);

	ql_dbg(ql_dbg_async, vha, 0x5021,
	    "Inter-Driver Communication %s -- "
	    "%04x %04x %04x %04x %04x %04x %04x.\n",
	    event[aen & 0xff], mb[0], mb[1], mb[2], mb[3],
	    mb[4], mb[5], mb[6]);
	switch (aen) {
	/* Handle IDC Error completion case. */
	case MBA_IDC_COMPLETE:
		if (mb[1] >> 15) {
			vha->hw->flags.idc_compl_status = 1;
			if (vha->hw->notify_dcbx_comp && !vha->vp_idx)
				complete(&vha->hw->dcbx_comp);
		}
		break;

	case MBA_IDC_NOTIFY:
		/* Acknowledgement needed? [Notify && non-zero timeout]. */
		timeout = (descr >> 8) & 0xf;
		ql_dbg(ql_dbg_async, vha, 0x5022,
		    "%lu Inter-Driver Communication %s -- ACK timeout=%d.\n",
		    vha->host_no, event[aen & 0xff], timeout);

		if (!timeout)
			return;
		rval = qla2x00_post_idc_ack_work(vha, mb);
		if (rval != QLA_SUCCESS)
			ql_log(ql_log_warn, vha, 0x5023,
			    "IDC failed to post ACK.\n");
		break;
	case MBA_IDC_TIME_EXT:
		vha->hw->idc_extend_tmo = descr;
		ql_dbg(ql_dbg_async, vha, 0x5087,
		    "%lu Inter-Driver Communication %s -- "
		    "Extend timeout by=%d.\n",
		    vha->host_no, event[aen & 0xff], vha->hw->idc_extend_tmo);
		break;
	}
}

#define LS_UNKNOWN	2
const char *
qla2x00_get_link_speed_str(struct qla_hw_data *ha, uint16_t speed)
{
	static const char *const link_speeds[] = {
		"1", "2", "?", "4", "8", "16", "32", "10"
	};
#define	QLA_LAST_SPEED	7

	if (IS_QLA2100(ha) || IS_QLA2200(ha))
		return link_speeds[0];
	else if (speed == 0x13)
		return link_speeds[QLA_LAST_SPEED];
	else if (speed < QLA_LAST_SPEED)
		return link_speeds[speed];
	else
		return link_speeds[LS_UNKNOWN];
}

static void
qla83xx_handle_8200_aen(scsi_qla_host_t *vha, uint16_t *mb)
{
	struct qla_hw_data *ha = vha->hw;

	/*
	 * 8200 AEN Interpretation:
	 * mb[0] = AEN code
	 * mb[1] = AEN Reason code
	 * mb[2] = LSW of Peg-Halt Status-1 Register
	 * mb[6] = MSW of Peg-Halt Status-1 Register
	 * mb[3] = LSW of Peg-Halt Status-2 register
	 * mb[7] = MSW of Peg-Halt Status-2 register
	 * mb[4] = IDC Device-State Register value
	 * mb[5] = IDC Driver-Presence Register value
	 */
	ql_dbg(ql_dbg_async, vha, 0x506b, "AEN Code: mb[0] = 0x%x AEN reason: "
	    "mb[1] = 0x%x PH-status1: mb[2] = 0x%x PH-status1: mb[6] = 0x%x.\n",
	    mb[0], mb[1], mb[2], mb[6]);
	ql_dbg(ql_dbg_async, vha, 0x506c, "PH-status2: mb[3] = 0x%x "
	    "PH-status2: mb[7] = 0x%x Device-State: mb[4] = 0x%x "
	    "Drv-Presence: mb[5] = 0x%x.\n", mb[3], mb[7], mb[4], mb[5]);

	if (mb[1] & (IDC_PEG_HALT_STATUS_CHANGE | IDC_NIC_FW_REPORTED_FAILURE |
				IDC_HEARTBEAT_FAILURE)) {
		ha->flags.nic_core_hung = 1;
		ql_log(ql_log_warn, vha, 0x5060,
		    "83XX: F/W Error Reported: Check if reset required.\n");

		if (mb[1] & IDC_PEG_HALT_STATUS_CHANGE) {
			uint32_t protocol_engine_id, fw_err_code, err_level;

			/*
			 * IDC_PEG_HALT_STATUS_CHANGE interpretation:
			 *  - PEG-Halt Status-1 Register:
			 *	(LSW = mb[2], MSW = mb[6])
			 *	Bits 0-7   = protocol-engine ID
			 *	Bits 8-28  = f/w error code
			 *	Bits 29-31 = Error-level
			 *	    Error-level 0x1 = Non-Fatal error
			 *	    Error-level 0x2 = Recoverable Fatal error
			 *	    Error-level 0x4 = UnRecoverable Fatal error
			 *  - PEG-Halt Status-2 Register:
			 *	(LSW = mb[3], MSW = mb[7])
			 */
			protocol_engine_id = (mb[2] & 0xff);
			fw_err_code = (((mb[2] & 0xff00) >> 8) |
			    ((mb[6] & 0x1fff) << 8));
			err_level = ((mb[6] & 0xe000) >> 13);
			ql_log(ql_log_warn, vha, 0x5061, "PegHalt Status-1 "
			    "Register: protocol_engine_id=0x%x "
			    "fw_err_code=0x%x err_level=0x%x.\n",
			    protocol_engine_id, fw_err_code, err_level);
			ql_log(ql_log_warn, vha, 0x5062, "PegHalt Status-2 "
			    "Register: 0x%x%x.\n", mb[7], mb[3]);
			if (err_level == ERR_LEVEL_NON_FATAL) {
				ql_log(ql_log_warn, vha, 0x5063,
				    "Not a fatal error, f/w has recovered "
				    "iteself.\n");
			} else if (err_level == ERR_LEVEL_RECOVERABLE_FATAL) {
				ql_log(ql_log_fatal, vha, 0x5064,
				    "Recoverable Fatal error: Chip reset "
				    "required.\n");
				qla83xx_schedule_work(vha,
				    QLA83XX_NIC_CORE_RESET);
			} else if (err_level == ERR_LEVEL_UNRECOVERABLE_FATAL) {
				ql_log(ql_log_fatal, vha, 0x5065,
				    "Unrecoverable Fatal error: Set FAILED "
				    "state, reboot required.\n");
				qla83xx_schedule_work(vha,
				    QLA83XX_NIC_CORE_UNRECOVERABLE);
			}
		}

		if (mb[1] & IDC_NIC_FW_REPORTED_FAILURE) {
			uint16_t peg_fw_state, nw_interface_link_up;
			uint16_t nw_interface_signal_detect, sfp_status;
			uint16_t htbt_counter, htbt_monitor_enable;
			uint16_t sfp_additonal_info, sfp_multirate;
			uint16_t sfp_tx_fault, link_speed, dcbx_status;

			/*
			 * IDC_NIC_FW_REPORTED_FAILURE interpretation:
			 *  - PEG-to-FC Status Register:
			 *	(LSW = mb[2], MSW = mb[6])
			 *	Bits 0-7   = Peg-Firmware state
			 *	Bit 8      = N/W Interface Link-up
			 *	Bit 9      = N/W Interface signal detected
			 *	Bits 10-11 = SFP Status
			 *	  SFP Status 0x0 = SFP+ transceiver not expected
			 *	  SFP Status 0x1 = SFP+ transceiver not present
			 *	  SFP Status 0x2 = SFP+ transceiver invalid
			 *	  SFP Status 0x3 = SFP+ transceiver present and
			 *	  valid
			 *	Bits 12-14 = Heartbeat Counter
			 *	Bit 15     = Heartbeat Monitor Enable
			 *	Bits 16-17 = SFP Additional Info
			 *	  SFP info 0x0 = Unregocnized transceiver for
			 *	  Ethernet
			 *	  SFP info 0x1 = SFP+ brand validation failed
			 *	  SFP info 0x2 = SFP+ speed validation failed
			 *	  SFP info 0x3 = SFP+ access error
			 *	Bit 18     = SFP Multirate
			 *	Bit 19     = SFP Tx Fault
			 *	Bits 20-22 = Link Speed
			 *	Bits 23-27 = Reserved
			 *	Bits 28-30 = DCBX Status
			 *	  DCBX Status 0x0 = DCBX Disabled
			 *	  DCBX Status 0x1 = DCBX Enabled
			 *	  DCBX Status 0x2 = DCBX Exchange error
			 *	Bit 31     = Reserved
			 */
			peg_fw_state = (mb[2] & 0x00ff);
			nw_interface_link_up = ((mb[2] & 0x0100) >> 8);
			nw_interface_signal_detect = ((mb[2] & 0x0200) >> 9);
			sfp_status = ((mb[2] & 0x0c00) >> 10);
			htbt_counter = ((mb[2] & 0x7000) >> 12);
			htbt_monitor_enable = ((mb[2] & 0x8000) >> 15);
			sfp_additonal_info = (mb[6] & 0x0003);
			sfp_multirate = ((mb[6] & 0x0004) >> 2);
			sfp_tx_fault = ((mb[6] & 0x0008) >> 3);
			link_speed = ((mb[6] & 0x0070) >> 4);
			dcbx_status = ((mb[6] & 0x7000) >> 12);

			ql_log(ql_log_warn, vha, 0x5066,
			    "Peg-to-Fc Status Register:\n"
			    "peg_fw_state=0x%x, nw_interface_link_up=0x%x, "
			    "nw_interface_signal_detect=0x%x"
			    "\nsfp_statis=0x%x.\n ", peg_fw_state,
			    nw_interface_link_up, nw_interface_signal_detect,
			    sfp_status);
			ql_log(ql_log_warn, vha, 0x5067,
			    "htbt_counter=0x%x, htbt_monitor_enable=0x%x, "
			    "sfp_additonal_info=0x%x, sfp_multirate=0x%x.\n ",
			    htbt_counter, htbt_monitor_enable,
			    sfp_additonal_info, sfp_multirate);
			ql_log(ql_log_warn, vha, 0x5068,
			    "sfp_tx_fault=0x%x, link_state=0x%x, "
			    "dcbx_status=0x%x.\n", sfp_tx_fault, link_speed,
			    dcbx_status);

			qla83xx_schedule_work(vha, QLA83XX_NIC_CORE_RESET);
		}

		if (mb[1] & IDC_HEARTBEAT_FAILURE) {
			ql_log(ql_log_warn, vha, 0x5069,
			    "Heartbeat Failure encountered, chip reset "
			    "required.\n");

			qla83xx_schedule_work(vha, QLA83XX_NIC_CORE_RESET);
		}
	}

	if (mb[1] & IDC_DEVICE_STATE_CHANGE) {
		ql_log(ql_log_info, vha, 0x506a,
		    "IDC Device-State changed = 0x%x.\n", mb[4]);
		if (ha->flags.nic_core_reset_owner)
			return;
		qla83xx_schedule_work(vha, MBA_IDC_AEN);
	}
}

int
qla2x00_is_a_vp_did(scsi_qla_host_t *vha, uint32_t rscn_entry)
{
	struct qla_hw_data *ha = vha->hw;
	scsi_qla_host_t *vp;
	uint32_t vp_did;
	unsigned long flags;
	int ret = 0;

	if (!ha->num_vhosts)
		return ret;

	spin_lock_irqsave(&ha->vport_slock, flags);
	list_for_each_entry(vp, &ha->vp_list, list) {
		vp_did = vp->d_id.b24;
		if (vp_did == rscn_entry) {
			ret = 1;
			break;
		}
	}
	spin_unlock_irqrestore(&ha->vport_slock, flags);

	return ret;
}

fc_port_t *
qla2x00_find_fcport_by_loopid(scsi_qla_host_t *vha, uint16_t loop_id)
{
	fc_port_t *f, *tf;

	f = tf = NULL;
	list_for_each_entry_safe(f, tf, &vha->vp_fcports, list)
		if (f->loop_id == loop_id)
			return f;
	return NULL;
}
<<<<<<< HEAD

fc_port_t *
qla2x00_find_fcport_by_wwpn(scsi_qla_host_t *vha, u8 *wwpn, u8 incl_deleted)
{
	fc_port_t *f, *tf;

	f = tf = NULL;
	list_for_each_entry_safe(f, tf, &vha->vp_fcports, list) {
		if (memcmp(f->port_name, wwpn, WWN_SIZE) == 0) {
			if (incl_deleted)
				return f;
			else if (f->deleted == 0)
				return f;
		}
	}
	return NULL;
}

fc_port_t *
=======

fc_port_t *
qla2x00_find_fcport_by_wwpn(scsi_qla_host_t *vha, u8 *wwpn, u8 incl_deleted)
{
	fc_port_t *f, *tf;

	f = tf = NULL;
	list_for_each_entry_safe(f, tf, &vha->vp_fcports, list) {
		if (memcmp(f->port_name, wwpn, WWN_SIZE) == 0) {
			if (incl_deleted)
				return f;
			else if (f->deleted == 0)
				return f;
		}
	}
	return NULL;
}

fc_port_t *
>>>>>>> fe82203b
qla2x00_find_fcport_by_nportid(scsi_qla_host_t *vha, port_id_t *id,
	u8 incl_deleted)
{
	fc_port_t *f, *tf;

	f = tf = NULL;
	list_for_each_entry_safe(f, tf, &vha->vp_fcports, list) {
		if (f->d_id.b24 == id->b24) {
			if (incl_deleted)
				return f;
			else if (f->deleted == 0)
				return f;
		}
	}
	return NULL;
}

/**
 * qla2x00_async_event() - Process aynchronous events.
 * @ha: SCSI driver HA context
 * @mb: Mailbox registers (0 - 3)
 */
void
qla2x00_async_event(scsi_qla_host_t *vha, struct rsp_que *rsp, uint16_t *mb)
{
	uint16_t	handle_cnt;
	uint16_t	cnt, mbx;
	uint32_t	handles[5];
	struct qla_hw_data *ha = vha->hw;
	struct device_reg_2xxx __iomem *reg = &ha->iobase->isp;
	struct device_reg_24xx __iomem *reg24 = &ha->iobase->isp24;
	struct device_reg_82xx __iomem *reg82 = &ha->iobase->isp82;
	uint32_t	rscn_entry, host_pid;
	unsigned long	flags;
	fc_port_t	*fcport = NULL;

	/* Setup to process RIO completion. */
	handle_cnt = 0;
	if (IS_CNA_CAPABLE(ha))
		goto skip_rio;
	switch (mb[0]) {
	case MBA_SCSI_COMPLETION:
		handles[0] = le32_to_cpu((uint32_t)((mb[2] << 16) | mb[1]));
		handle_cnt = 1;
		break;
	case MBA_CMPLT_1_16BIT:
		handles[0] = mb[1];
		handle_cnt = 1;
		mb[0] = MBA_SCSI_COMPLETION;
		break;
	case MBA_CMPLT_2_16BIT:
		handles[0] = mb[1];
		handles[1] = mb[2];
		handle_cnt = 2;
		mb[0] = MBA_SCSI_COMPLETION;
		break;
	case MBA_CMPLT_3_16BIT:
		handles[0] = mb[1];
		handles[1] = mb[2];
		handles[2] = mb[3];
		handle_cnt = 3;
		mb[0] = MBA_SCSI_COMPLETION;
		break;
	case MBA_CMPLT_4_16BIT:
		handles[0] = mb[1];
		handles[1] = mb[2];
		handles[2] = mb[3];
		handles[3] = (uint32_t)RD_MAILBOX_REG(ha, reg, 6);
		handle_cnt = 4;
		mb[0] = MBA_SCSI_COMPLETION;
		break;
	case MBA_CMPLT_5_16BIT:
		handles[0] = mb[1];
		handles[1] = mb[2];
		handles[2] = mb[3];
		handles[3] = (uint32_t)RD_MAILBOX_REG(ha, reg, 6);
		handles[4] = (uint32_t)RD_MAILBOX_REG(ha, reg, 7);
		handle_cnt = 5;
		mb[0] = MBA_SCSI_COMPLETION;
		break;
	case MBA_CMPLT_2_32BIT:
		handles[0] = le32_to_cpu((uint32_t)((mb[2] << 16) | mb[1]));
		handles[1] = le32_to_cpu(
		    ((uint32_t)(RD_MAILBOX_REG(ha, reg, 7) << 16)) |
		    RD_MAILBOX_REG(ha, reg, 6));
		handle_cnt = 2;
		mb[0] = MBA_SCSI_COMPLETION;
		break;
	default:
		break;
	}
skip_rio:
	switch (mb[0]) {
	case MBA_SCSI_COMPLETION:	/* Fast Post */
		if (!vha->flags.online)
			break;

		for (cnt = 0; cnt < handle_cnt; cnt++)
			qla2x00_process_completed_request(vha, rsp->req,
				handles[cnt]);
		break;

	case MBA_RESET:			/* Reset */
		ql_dbg(ql_dbg_async, vha, 0x5002,
		    "Asynchronous RESET.\n");

		set_bit(RESET_MARKER_NEEDED, &vha->dpc_flags);
		break;

	case MBA_SYSTEM_ERR:		/* System Error */
		mbx = (IS_QLA81XX(ha) || IS_QLA83XX(ha) || IS_QLA27XX(ha)) ?
			RD_REG_WORD(&reg24->mailbox7) : 0;
		ql_log(ql_log_warn, vha, 0x5003,
		    "ISP System Error - mbx1=%xh mbx2=%xh mbx3=%xh "
		    "mbx7=%xh.\n", mb[1], mb[2], mb[3], mbx);

		ha->isp_ops->fw_dump(vha, 1);
		ha->flags.fw_init_done = 0;
		ha->flags.fw_started = 0;

		if (IS_FWI2_CAPABLE(ha)) {
			if (mb[1] == 0 && mb[2] == 0) {
				ql_log(ql_log_fatal, vha, 0x5004,
				    "Unrecoverable Hardware Error: adapter "
				    "marked OFFLINE!\n");
				vha->flags.online = 0;
				vha->device_flags |= DFLG_DEV_FAILED;
			} else {
				/* Check to see if MPI timeout occurred */
				if ((mbx & MBX_3) && (ha->port_no == 0))
					set_bit(MPI_RESET_NEEDED,
					    &vha->dpc_flags);

				set_bit(ISP_ABORT_NEEDED, &vha->dpc_flags);
			}
		} else if (mb[1] == 0) {
			ql_log(ql_log_fatal, vha, 0x5005,
			    "Unrecoverable Hardware Error: adapter marked "
			    "OFFLINE!\n");
			vha->flags.online = 0;
			vha->device_flags |= DFLG_DEV_FAILED;
		} else
			set_bit(ISP_ABORT_NEEDED, &vha->dpc_flags);
		break;

	case MBA_REQ_TRANSFER_ERR:	/* Request Transfer Error */
		ql_log(ql_log_warn, vha, 0x5006,
		    "ISP Request Transfer Error (%x).\n",  mb[1]);

		set_bit(ISP_ABORT_NEEDED, &vha->dpc_flags);
		break;

	case MBA_RSP_TRANSFER_ERR:	/* Response Transfer Error */
		ql_log(ql_log_warn, vha, 0x5007,
		    "ISP Response Transfer Error (%x).\n", mb[1]);

		set_bit(ISP_ABORT_NEEDED, &vha->dpc_flags);
		break;

	case MBA_WAKEUP_THRES:		/* Request Queue Wake-up */
		ql_dbg(ql_dbg_async, vha, 0x5008,
		    "Asynchronous WAKEUP_THRES (%x).\n", mb[1]);
		break;

	case MBA_LOOP_INIT_ERR:
		ql_log(ql_log_warn, vha, 0x5090,
		    "LOOP INIT ERROR (%x).\n", mb[1]);
		ha->isp_ops->fw_dump(vha, 1);
		set_bit(ISP_ABORT_NEEDED, &vha->dpc_flags);
		break;

	case MBA_LIP_OCCURRED:		/* Loop Initialization Procedure */
		ha->flags.lip_ae = 1;
		ha->flags.n2n_ae = 0;

		ql_dbg(ql_dbg_async, vha, 0x5009,
		    "LIP occurred (%x).\n", mb[1]);

		if (atomic_read(&vha->loop_state) != LOOP_DOWN) {
			atomic_set(&vha->loop_state, LOOP_DOWN);
			atomic_set(&vha->loop_down_timer, LOOP_DOWN_TIME);
			qla2x00_mark_all_devices_lost(vha, 1);
		}

		if (vha->vp_idx) {
			atomic_set(&vha->vp_state, VP_FAILED);
			fc_vport_set_state(vha->fc_vport, FC_VPORT_FAILED);
		}

		set_bit(REGISTER_FC4_NEEDED, &vha->dpc_flags);
		set_bit(REGISTER_FDMI_NEEDED, &vha->dpc_flags);

		vha->flags.management_server_logged_in = 0;
		qla2x00_post_aen_work(vha, FCH_EVT_LIP, mb[1]);
		break;

	case MBA_LOOP_UP:		/* Loop Up Event */
		if (IS_QLA2100(ha) || IS_QLA2200(ha))
			ha->link_data_rate = PORT_SPEED_1GB;
		else
			ha->link_data_rate = mb[1];

		ql_log(ql_log_info, vha, 0x500a,
		    "LOOP UP detected (%s Gbps).\n",
		    qla2x00_get_link_speed_str(ha, ha->link_data_rate));

		vha->flags.management_server_logged_in = 0;
		qla2x00_post_aen_work(vha, FCH_EVT_LINKUP, ha->link_data_rate);
		break;

	case MBA_LOOP_DOWN:		/* Loop Down Event */
		ha->flags.n2n_ae = 0;
		ha->flags.lip_ae = 0;
		ha->current_topology = 0;

		mbx = (IS_QLA81XX(ha) || IS_QLA8031(ha))
			? RD_REG_WORD(&reg24->mailbox4) : 0;
		mbx = (IS_P3P_TYPE(ha)) ? RD_REG_WORD(&reg82->mailbox_out[4])
			: mbx;
		ql_log(ql_log_info, vha, 0x500b,
		    "LOOP DOWN detected (%x %x %x %x).\n",
		    mb[1], mb[2], mb[3], mbx);

		if (atomic_read(&vha->loop_state) != LOOP_DOWN) {
			atomic_set(&vha->loop_state, LOOP_DOWN);
			atomic_set(&vha->loop_down_timer, LOOP_DOWN_TIME);
			/*
			 * In case of loop down, restore WWPN from
			 * NVRAM in case of FA-WWPN capable ISP
			 * Restore for Physical Port only
			 */
			if (!vha->vp_idx) {
				if (ha->flags.fawwpn_enabled) {
					void *wwpn = ha->init_cb->port_name;
					memcpy(vha->port_name, wwpn, WWN_SIZE);
					fc_host_port_name(vha->host) =
					    wwn_to_u64(vha->port_name);
					ql_dbg(ql_dbg_init + ql_dbg_verbose,
					    vha, 0x0144, "LOOP DOWN detected,"
					    "restore WWPN %016llx\n",
					    wwn_to_u64(vha->port_name));
				}

				clear_bit(VP_CONFIG_OK, &vha->vp_flags);
			}

			vha->device_flags |= DFLG_NO_CABLE;
			qla2x00_mark_all_devices_lost(vha, 1);
		}

		if (vha->vp_idx) {
			atomic_set(&vha->vp_state, VP_FAILED);
			fc_vport_set_state(vha->fc_vport, FC_VPORT_FAILED);
		}

		vha->flags.management_server_logged_in = 0;
		ha->link_data_rate = PORT_SPEED_UNKNOWN;
		qla2x00_post_aen_work(vha, FCH_EVT_LINKDOWN, 0);
		break;

	case MBA_LIP_RESET:		/* LIP reset occurred */
		ql_dbg(ql_dbg_async, vha, 0x500c,
		    "LIP reset occurred (%x).\n", mb[1]);

		if (atomic_read(&vha->loop_state) != LOOP_DOWN) {
			atomic_set(&vha->loop_state, LOOP_DOWN);
			atomic_set(&vha->loop_down_timer, LOOP_DOWN_TIME);
			qla2x00_mark_all_devices_lost(vha, 1);
		}

		if (vha->vp_idx) {
			atomic_set(&vha->vp_state, VP_FAILED);
			fc_vport_set_state(vha->fc_vport, FC_VPORT_FAILED);
		}

		set_bit(RESET_MARKER_NEEDED, &vha->dpc_flags);

		ha->operating_mode = LOOP;
		vha->flags.management_server_logged_in = 0;
		qla2x00_post_aen_work(vha, FCH_EVT_LIPRESET, mb[1]);
		break;

	/* case MBA_DCBX_COMPLETE: */
	case MBA_POINT_TO_POINT:	/* Point-to-Point */
		ha->flags.lip_ae = 0;
		ha->flags.n2n_ae = 1;

		if (IS_QLA2100(ha))
			break;

		if (IS_CNA_CAPABLE(ha)) {
			ql_dbg(ql_dbg_async, vha, 0x500d,
			    "DCBX Completed -- %04x %04x %04x.\n",
			    mb[1], mb[2], mb[3]);
			if (ha->notify_dcbx_comp && !vha->vp_idx)
				complete(&ha->dcbx_comp);

		} else
			ql_dbg(ql_dbg_async, vha, 0x500e,
			    "Asynchronous P2P MODE received.\n");

		/*
		 * Until there's a transition from loop down to loop up, treat
		 * this as loop down only.
		 */
		if (atomic_read(&vha->loop_state) != LOOP_DOWN) {
			atomic_set(&vha->loop_state, LOOP_DOWN);
			if (!atomic_read(&vha->loop_down_timer))
				atomic_set(&vha->loop_down_timer,
				    LOOP_DOWN_TIME);
			qla2x00_mark_all_devices_lost(vha, 1);
		}

		if (vha->vp_idx) {
			atomic_set(&vha->vp_state, VP_FAILED);
			fc_vport_set_state(vha->fc_vport, FC_VPORT_FAILED);
		}

		if (!(test_bit(ABORT_ISP_ACTIVE, &vha->dpc_flags)))
			set_bit(RESET_MARKER_NEEDED, &vha->dpc_flags);

		set_bit(REGISTER_FC4_NEEDED, &vha->dpc_flags);
		set_bit(REGISTER_FDMI_NEEDED, &vha->dpc_flags);

		ha->flags.gpsc_supported = 1;
		vha->flags.management_server_logged_in = 0;
		break;

	case MBA_CHG_IN_CONNECTION:	/* Change in connection mode */
		if (IS_QLA2100(ha))
			break;

		ql_dbg(ql_dbg_async, vha, 0x500f,
		    "Configuration change detected: value=%x.\n", mb[1]);

		if (atomic_read(&vha->loop_state) != LOOP_DOWN) {
			atomic_set(&vha->loop_state, LOOP_DOWN);
			if (!atomic_read(&vha->loop_down_timer))
				atomic_set(&vha->loop_down_timer,
				    LOOP_DOWN_TIME);
			qla2x00_mark_all_devices_lost(vha, 1);
		}

		if (vha->vp_idx) {
			atomic_set(&vha->vp_state, VP_FAILED);
			fc_vport_set_state(vha->fc_vport, FC_VPORT_FAILED);
		}

		set_bit(LOOP_RESYNC_NEEDED, &vha->dpc_flags);
		set_bit(LOCAL_LOOP_UPDATE, &vha->dpc_flags);
		break;

	case MBA_PORT_UPDATE:		/* Port database update */
		/*
		 * Handle only global and vn-port update events
		 *
		 * Relevant inputs:
		 * mb[1] = N_Port handle of changed port
		 * OR 0xffff for global event
		 * mb[2] = New login state
		 * 7 = Port logged out
		 * mb[3] = LSB is vp_idx, 0xff = all vps
		 *
		 * Skip processing if:
		 *       Event is global, vp_idx is NOT all vps,
		 *           vp_idx does not match
		 *       Event is not global, vp_idx does not match
		 */
		if (IS_QLA2XXX_MIDTYPE(ha) &&
		    ((mb[1] == 0xffff && (mb[3] & 0xff) != 0xff) ||
			(mb[1] != 0xffff)) && vha->vp_idx != (mb[3] & 0xff))
			break;

		if (mb[2] == 0x7) {
			ql_dbg(ql_dbg_async, vha, 0x5010,
			    "Port %s %04x %04x %04x.\n",
			    mb[1] == 0xffff ? "unavailable" : "logout",
			    mb[1], mb[2], mb[3]);

			if (mb[1] == 0xffff)
				goto global_port_update;

			/* Port logout */
			fcport = qla2x00_find_fcport_by_loopid(vha, mb[1]);
			if (!fcport)
				break;
			if (atomic_read(&fcport->state) != FCS_ONLINE)
				break;
			ql_dbg(ql_dbg_async, vha, 0x508a,
			    "Marking port lost loopid=%04x portid=%06x.\n",
			    fcport->loop_id, fcport->d_id.b24);
			if (qla_ini_mode_enabled(vha)) {
				qla2x00_mark_device_lost(fcport->vha, fcport, 1, 1);
				fcport->logout_on_delete = 0;
				qlt_schedule_sess_for_deletion_lock(fcport);
			}
			break;

global_port_update:
			if (atomic_read(&vha->loop_state) != LOOP_DOWN) {
				atomic_set(&vha->loop_state, LOOP_DOWN);
				atomic_set(&vha->loop_down_timer,
				    LOOP_DOWN_TIME);
				vha->device_flags |= DFLG_NO_CABLE;
				qla2x00_mark_all_devices_lost(vha, 1);
			}

			if (vha->vp_idx) {
				atomic_set(&vha->vp_state, VP_FAILED);
				fc_vport_set_state(vha->fc_vport,
				    FC_VPORT_FAILED);
				qla2x00_mark_all_devices_lost(vha, 1);
			}

			vha->flags.management_server_logged_in = 0;
			ha->link_data_rate = PORT_SPEED_UNKNOWN;
			break;
		}

		/*
		 * If PORT UPDATE is global (received LIP_OCCURRED/LIP_RESET
		 * event etc. earlier indicating loop is down) then process
		 * it.  Otherwise ignore it and Wait for RSCN to come in.
		 */
		atomic_set(&vha->loop_down_timer, 0);
		if (atomic_read(&vha->loop_state) != LOOP_DOWN &&
		    atomic_read(&vha->loop_state) != LOOP_DEAD) {
			ql_dbg(ql_dbg_async, vha, 0x5011,
			    "Asynchronous PORT UPDATE ignored %04x/%04x/%04x.\n",
			    mb[1], mb[2], mb[3]);

			qlt_async_event(mb[0], vha, mb);
			break;
		}

		ql_dbg(ql_dbg_async, vha, 0x5012,
		    "Port database changed %04x %04x %04x.\n",
		    mb[1], mb[2], mb[3]);

		/*
		 * Mark all devices as missing so we will login again.
		 */
		atomic_set(&vha->loop_state, LOOP_UP);

		qla2x00_mark_all_devices_lost(vha, 1);

		set_bit(LOOP_RESYNC_NEEDED, &vha->dpc_flags);
		set_bit(LOCAL_LOOP_UPDATE, &vha->dpc_flags);
		set_bit(VP_CONFIG_OK, &vha->vp_flags);

		qlt_async_event(mb[0], vha, mb);
		break;

	case MBA_RSCN_UPDATE:		/* State Change Registration */
		/* Check if the Vport has issued a SCR */
		if (vha->vp_idx && test_bit(VP_SCR_NEEDED, &vha->vp_flags))
			break;
		/* Only handle SCNs for our Vport index. */
		if (ha->flags.npiv_supported && vha->vp_idx != (mb[3] & 0xff))
			break;

		ql_dbg(ql_dbg_async, vha, 0x5013,
		    "RSCN database changed -- %04x %04x %04x.\n",
		    mb[1], mb[2], mb[3]);

		rscn_entry = ((mb[1] & 0xff) << 16) | mb[2];
		host_pid = (vha->d_id.b.domain << 16) | (vha->d_id.b.area << 8)
				| vha->d_id.b.al_pa;
		if (rscn_entry == host_pid) {
			ql_dbg(ql_dbg_async, vha, 0x5014,
			    "Ignoring RSCN update to local host "
			    "port ID (%06x).\n", host_pid);
			break;
		}

		/* Ignore reserved bits from RSCN-payload. */
		rscn_entry = ((mb[1] & 0x3ff) << 16) | mb[2];

		/* Skip RSCNs for virtual ports on the same physical port */
		if (qla2x00_is_a_vp_did(vha, rscn_entry))
			break;

		atomic_set(&vha->loop_down_timer, 0);
		vha->flags.management_server_logged_in = 0;
		{
			struct event_arg ea;

			memset(&ea, 0, sizeof(ea));
			ea.event = FCME_RSCN;
			ea.id.b24 = rscn_entry;
			ea.id.b.rsvd_1 = rscn_entry >> 24;
			qla2x00_fcport_event_handler(vha, &ea);
			qla2x00_post_aen_work(vha, FCH_EVT_RSCN, rscn_entry);
		}
		break;
	/* case MBA_RIO_RESPONSE: */
	case MBA_ZIO_RESPONSE:
		ql_dbg(ql_dbg_async, vha, 0x5015,
		    "[R|Z]IO update completion.\n");

		if (IS_FWI2_CAPABLE(ha))
			qla24xx_process_response_queue(vha, rsp);
		else
			qla2x00_process_response_queue(rsp);
		break;

	case MBA_DISCARD_RND_FRAME:
		ql_dbg(ql_dbg_async, vha, 0x5016,
		    "Discard RND Frame -- %04x %04x %04x.\n",
		    mb[1], mb[2], mb[3]);
		break;

	case MBA_TRACE_NOTIFICATION:
		ql_dbg(ql_dbg_async, vha, 0x5017,
		    "Trace Notification -- %04x %04x.\n", mb[1], mb[2]);
		break;

	case MBA_ISP84XX_ALERT:
		ql_dbg(ql_dbg_async, vha, 0x5018,
		    "ISP84XX Alert Notification -- %04x %04x %04x.\n",
		    mb[1], mb[2], mb[3]);

		spin_lock_irqsave(&ha->cs84xx->access_lock, flags);
		switch (mb[1]) {
		case A84_PANIC_RECOVERY:
			ql_log(ql_log_info, vha, 0x5019,
			    "Alert 84XX: panic recovery %04x %04x.\n",
			    mb[2], mb[3]);
			break;
		case A84_OP_LOGIN_COMPLETE:
			ha->cs84xx->op_fw_version = mb[3] << 16 | mb[2];
			ql_log(ql_log_info, vha, 0x501a,
			    "Alert 84XX: firmware version %x.\n",
			    ha->cs84xx->op_fw_version);
			break;
		case A84_DIAG_LOGIN_COMPLETE:
			ha->cs84xx->diag_fw_version = mb[3] << 16 | mb[2];
			ql_log(ql_log_info, vha, 0x501b,
			    "Alert 84XX: diagnostic firmware version %x.\n",
			    ha->cs84xx->diag_fw_version);
			break;
		case A84_GOLD_LOGIN_COMPLETE:
			ha->cs84xx->diag_fw_version = mb[3] << 16 | mb[2];
			ha->cs84xx->fw_update = 1;
			ql_log(ql_log_info, vha, 0x501c,
			    "Alert 84XX: gold firmware version %x.\n",
			    ha->cs84xx->gold_fw_version);
			break;
		default:
			ql_log(ql_log_warn, vha, 0x501d,
			    "Alert 84xx: Invalid Alert %04x %04x %04x.\n",
			    mb[1], mb[2], mb[3]);
		}
		spin_unlock_irqrestore(&ha->cs84xx->access_lock, flags);
		break;
	case MBA_DCBX_START:
		ql_dbg(ql_dbg_async, vha, 0x501e,
		    "DCBX Started -- %04x %04x %04x.\n",
		    mb[1], mb[2], mb[3]);
		break;
	case MBA_DCBX_PARAM_UPDATE:
		ql_dbg(ql_dbg_async, vha, 0x501f,
		    "DCBX Parameters Updated -- %04x %04x %04x.\n",
		    mb[1], mb[2], mb[3]);
		break;
	case MBA_FCF_CONF_ERR:
		ql_dbg(ql_dbg_async, vha, 0x5020,
		    "FCF Configuration Error -- %04x %04x %04x.\n",
		    mb[1], mb[2], mb[3]);
		break;
	case MBA_IDC_NOTIFY:
		if (IS_QLA8031(vha->hw) || IS_QLA8044(ha)) {
			mb[4] = RD_REG_WORD(&reg24->mailbox4);
			if (((mb[2] & 0x7fff) == MBC_PORT_RESET ||
			    (mb[2] & 0x7fff) == MBC_SET_PORT_CONFIG) &&
			    (mb[4] & INTERNAL_LOOPBACK_MASK) != 0) {
				set_bit(ISP_QUIESCE_NEEDED, &vha->dpc_flags);
				/*
				 * Extend loop down timer since port is active.
				 */
				if (atomic_read(&vha->loop_state) == LOOP_DOWN)
					atomic_set(&vha->loop_down_timer,
					    LOOP_DOWN_TIME);
				qla2xxx_wake_dpc(vha);
			}
		}
	case MBA_IDC_COMPLETE:
		if (ha->notify_lb_portup_comp && !vha->vp_idx)
			complete(&ha->lb_portup_comp);
		/* Fallthru */
	case MBA_IDC_TIME_EXT:
		if (IS_QLA81XX(vha->hw) || IS_QLA8031(vha->hw) ||
		    IS_QLA8044(ha))
			qla81xx_idc_event(vha, mb[0], mb[1]);
		break;

	case MBA_IDC_AEN:
		mb[4] = RD_REG_WORD(&reg24->mailbox4);
		mb[5] = RD_REG_WORD(&reg24->mailbox5);
		mb[6] = RD_REG_WORD(&reg24->mailbox6);
		mb[7] = RD_REG_WORD(&reg24->mailbox7);
		qla83xx_handle_8200_aen(vha, mb);
		break;

	case MBA_DPORT_DIAGNOSTICS:
		ql_dbg(ql_dbg_async, vha, 0x5052,
		    "D-Port Diagnostics: %04x result=%s\n",
		    mb[0],
		    mb[1] == 0 ? "start" :
		    mb[1] == 1 ? "done (pass)" :
		    mb[1] == 2 ? "done (error)" : "other");
		break;

	case MBA_TEMPERATURE_ALERT:
		ql_dbg(ql_dbg_async, vha, 0x505e,
		    "TEMPERATURE ALERT: %04x %04x %04x\n", mb[1], mb[2], mb[3]);
		if (mb[1] == 0x12)
			schedule_work(&ha->board_disable);
		break;

	default:
		ql_dbg(ql_dbg_async, vha, 0x5057,
		    "Unknown AEN:%04x %04x %04x %04x\n",
		    mb[0], mb[1], mb[2], mb[3]);
	}

	qlt_async_event(mb[0], vha, mb);

	if (!vha->vp_idx && ha->num_vhosts)
		qla2x00_alert_all_vps(rsp, mb);
}

/**
 * qla2x00_process_completed_request() - Process a Fast Post response.
 * @ha: SCSI driver HA context
 * @index: SRB index
 */
void
qla2x00_process_completed_request(struct scsi_qla_host *vha,
				  struct req_que *req, uint32_t index)
{
	srb_t *sp;
	struct qla_hw_data *ha = vha->hw;

	/* Validate handle. */
	if (index >= req->num_outstanding_cmds) {
		ql_log(ql_log_warn, vha, 0x3014,
		    "Invalid SCSI command index (%x).\n", index);

		if (IS_P3P_TYPE(ha))
			set_bit(FCOE_CTX_RESET_NEEDED, &vha->dpc_flags);
		else
			set_bit(ISP_ABORT_NEEDED, &vha->dpc_flags);
		return;
	}

	sp = req->outstanding_cmds[index];
	if (sp) {
		/* Free outstanding command slot. */
		req->outstanding_cmds[index] = NULL;

		/* Save ISP completion status */
		sp->done(sp, DID_OK << 16);
	} else {
		ql_log(ql_log_warn, vha, 0x3016, "Invalid SCSI SRB.\n");

		if (IS_P3P_TYPE(ha))
			set_bit(FCOE_CTX_RESET_NEEDED, &vha->dpc_flags);
		else
			set_bit(ISP_ABORT_NEEDED, &vha->dpc_flags);
	}
}

srb_t *
qla2x00_get_sp_from_handle(scsi_qla_host_t *vha, const char *func,
    struct req_que *req, void *iocb)
{
	struct qla_hw_data *ha = vha->hw;
	sts_entry_t *pkt = iocb;
	srb_t *sp = NULL;
	uint16_t index;

	index = LSW(pkt->handle);
	if (index >= req->num_outstanding_cmds) {
		ql_log(ql_log_warn, vha, 0x5031,
			   "Invalid command index (%x) type %8ph.\n",
			   index, iocb);
		if (IS_P3P_TYPE(ha))
			set_bit(FCOE_CTX_RESET_NEEDED, &vha->dpc_flags);
		else
			set_bit(ISP_ABORT_NEEDED, &vha->dpc_flags);
		goto done;
	}
	sp = req->outstanding_cmds[index];
	if (!sp) {
		ql_log(ql_log_warn, vha, 0x5032,
		    "Invalid completion handle (%x) -- timed-out.\n", index);
		return sp;
	}
	if (sp->handle != index) {
		ql_log(ql_log_warn, vha, 0x5033,
		    "SRB handle (%x) mismatch %x.\n", sp->handle, index);
		return NULL;
	}

	req->outstanding_cmds[index] = NULL;

done:
	return sp;
}

static void
qla2x00_mbx_iocb_entry(scsi_qla_host_t *vha, struct req_que *req,
    struct mbx_entry *mbx)
{
	const char func[] = "MBX-IOCB";
	const char *type;
	fc_port_t *fcport;
	srb_t *sp;
	struct srb_iocb *lio;
	uint16_t *data;
	uint16_t status;

	sp = qla2x00_get_sp_from_handle(vha, func, req, mbx);
	if (!sp)
		return;

	lio = &sp->u.iocb_cmd;
	type = sp->name;
	fcport = sp->fcport;
	data = lio->u.logio.data;

	data[0] = MBS_COMMAND_ERROR;
	data[1] = lio->u.logio.flags & SRB_LOGIN_RETRIED ?
	    QLA_LOGIO_LOGIN_RETRIED : 0;
	if (mbx->entry_status) {
		ql_dbg(ql_dbg_async, vha, 0x5043,
		    "Async-%s error entry - hdl=%x portid=%02x%02x%02x "
		    "entry-status=%x status=%x state-flag=%x "
		    "status-flags=%x.\n", type, sp->handle,
		    fcport->d_id.b.domain, fcport->d_id.b.area,
		    fcport->d_id.b.al_pa, mbx->entry_status,
		    le16_to_cpu(mbx->status), le16_to_cpu(mbx->state_flags),
		    le16_to_cpu(mbx->status_flags));

		ql_dump_buffer(ql_dbg_async + ql_dbg_buffer, vha, 0x5029,
		    (uint8_t *)mbx, sizeof(*mbx));

		goto logio_done;
	}

	status = le16_to_cpu(mbx->status);
	if (status == 0x30 && sp->type == SRB_LOGIN_CMD &&
	    le16_to_cpu(mbx->mb0) == MBS_COMMAND_COMPLETE)
		status = 0;
	if (!status && le16_to_cpu(mbx->mb0) == MBS_COMMAND_COMPLETE) {
		ql_dbg(ql_dbg_async, vha, 0x5045,
		    "Async-%s complete - hdl=%x portid=%02x%02x%02x mbx1=%x.\n",
		    type, sp->handle, fcport->d_id.b.domain,
		    fcport->d_id.b.area, fcport->d_id.b.al_pa,
		    le16_to_cpu(mbx->mb1));

		data[0] = MBS_COMMAND_COMPLETE;
		if (sp->type == SRB_LOGIN_CMD) {
			fcport->port_type = FCT_TARGET;
			if (le16_to_cpu(mbx->mb1) & BIT_0)
				fcport->port_type = FCT_INITIATOR;
			else if (le16_to_cpu(mbx->mb1) & BIT_1)
				fcport->flags |= FCF_FCP2_DEVICE;
		}
		goto logio_done;
	}

	data[0] = le16_to_cpu(mbx->mb0);
	switch (data[0]) {
	case MBS_PORT_ID_USED:
		data[1] = le16_to_cpu(mbx->mb1);
		break;
	case MBS_LOOP_ID_USED:
		break;
	default:
		data[0] = MBS_COMMAND_ERROR;
		break;
	}

	ql_log(ql_log_warn, vha, 0x5046,
	    "Async-%s failed - hdl=%x portid=%02x%02x%02x status=%x "
	    "mb0=%x mb1=%x mb2=%x mb6=%x mb7=%x.\n", type, sp->handle,
	    fcport->d_id.b.domain, fcport->d_id.b.area, fcport->d_id.b.al_pa,
	    status, le16_to_cpu(mbx->mb0), le16_to_cpu(mbx->mb1),
	    le16_to_cpu(mbx->mb2), le16_to_cpu(mbx->mb6),
	    le16_to_cpu(mbx->mb7));

logio_done:
	sp->done(sp, 0);
}

static void
qla24xx_mbx_iocb_entry(scsi_qla_host_t *vha, struct req_que *req,
    struct mbx_24xx_entry *pkt)
{
	const char func[] = "MBX-IOCB2";
	srb_t *sp;
	struct srb_iocb *si;
	u16 sz, i;
	int res;

	sp = qla2x00_get_sp_from_handle(vha, func, req, pkt);
	if (!sp)
		return;

	si = &sp->u.iocb_cmd;
	sz = min(ARRAY_SIZE(pkt->mb), ARRAY_SIZE(sp->u.iocb_cmd.u.mbx.in_mb));

	for (i = 0; i < sz; i++)
		si->u.mbx.in_mb[i] = le16_to_cpu(pkt->mb[i]);

	res = (si->u.mbx.in_mb[0] & MBS_MASK);

	sp->done(sp, res);
}

static void
qla24xxx_nack_iocb_entry(scsi_qla_host_t *vha, struct req_que *req,
    struct nack_to_isp *pkt)
{
	const char func[] = "nack";
	srb_t *sp;
	int res = 0;

	sp = qla2x00_get_sp_from_handle(vha, func, req, pkt);
	if (!sp)
		return;

	if (pkt->u.isp2x.status != cpu_to_le16(NOTIFY_ACK_SUCCESS))
		res = QLA_FUNCTION_FAILED;
<<<<<<< HEAD

	sp->done(sp, res);
}

static void
qla2x00_ct_entry(scsi_qla_host_t *vha, struct req_que *req,
    sts_entry_t *pkt, int iocb_type)
{
	const char func[] = "CT_IOCB";
	const char *type;
	srb_t *sp;
	struct bsg_job *bsg_job;
	struct fc_bsg_reply *bsg_reply;
	uint16_t comp_status;
	int res = 0;

	sp = qla2x00_get_sp_from_handle(vha, func, req, pkt);
	if (!sp)
		return;

=======

	sp->done(sp, res);
}

static void
qla2x00_ct_entry(scsi_qla_host_t *vha, struct req_que *req,
    sts_entry_t *pkt, int iocb_type)
{
	const char func[] = "CT_IOCB";
	const char *type;
	srb_t *sp;
	struct bsg_job *bsg_job;
	struct fc_bsg_reply *bsg_reply;
	uint16_t comp_status;
	int res = 0;

	sp = qla2x00_get_sp_from_handle(vha, func, req, pkt);
	if (!sp)
		return;

>>>>>>> fe82203b
	switch (sp->type) {
	case SRB_CT_CMD:
	    bsg_job = sp->u.bsg_job;
	    bsg_reply = bsg_job->reply;

	    type = "ct pass-through";

	    comp_status = le16_to_cpu(pkt->comp_status);

	    /*
	     * return FC_CTELS_STATUS_OK and leave the decoding of the ELS/CT
	     * fc payload  to the caller
	     */
	    bsg_reply->reply_data.ctels_reply.status = FC_CTELS_STATUS_OK;
	    bsg_job->reply_len = sizeof(struct fc_bsg_reply);

	    if (comp_status != CS_COMPLETE) {
		    if (comp_status == CS_DATA_UNDERRUN) {
			    res = DID_OK << 16;
			    bsg_reply->reply_payload_rcv_len =
				le16_to_cpu(((sts_entry_t *)pkt)->rsp_info_len);

			    ql_log(ql_log_warn, vha, 0x5048,
				"CT pass-through-%s error comp_status=0x%x total_byte=0x%x.\n",
				type, comp_status,
				bsg_reply->reply_payload_rcv_len);
		    } else {
			    ql_log(ql_log_warn, vha, 0x5049,
				"CT pass-through-%s error comp_status=0x%x.\n",
				type, comp_status);
			    res = DID_ERROR << 16;
			    bsg_reply->reply_payload_rcv_len = 0;
		    }
		    ql_dump_buffer(ql_dbg_async + ql_dbg_buffer, vha, 0x5035,
			(uint8_t *)pkt, sizeof(*pkt));
	    } else {
		    res = DID_OK << 16;
		    bsg_reply->reply_payload_rcv_len =
			bsg_job->reply_payload.payload_len;
		    bsg_job->reply_len = 0;
	    }
	    break;
	case SRB_CT_PTHRU_CMD:
	    /*
	     * borrowing sts_entry_24xx.comp_status.
	     * same location as ct_entry_24xx.comp_status
	     */
	     res = qla2x00_chk_ms_status(vha, (ms_iocb_entry_t *)pkt,
		 (struct ct_sns_rsp *)sp->u.iocb_cmd.u.ctarg.rsp,
		 sp->name);
	     break;
	}

	sp->done(sp, res);
}

static void
qla24xx_els_ct_entry(scsi_qla_host_t *vha, struct req_que *req,
    struct sts_entry_24xx *pkt, int iocb_type)
{
	const char func[] = "ELS_CT_IOCB";
	const char *type;
	srb_t *sp;
	struct bsg_job *bsg_job;
	struct fc_bsg_reply *bsg_reply;
	uint16_t comp_status;
	uint32_t fw_status[3];
	uint8_t* fw_sts_ptr;
	int res;

	sp = qla2x00_get_sp_from_handle(vha, func, req, pkt);
	if (!sp)
		return;
	bsg_job = sp->u.bsg_job;
	bsg_reply = bsg_job->reply;

	type = NULL;
	switch (sp->type) {
	case SRB_ELS_CMD_RPT:
	case SRB_ELS_CMD_HST:
		type = "els";
		break;
	case SRB_CT_CMD:
		type = "ct pass-through";
		break;
	case SRB_ELS_DCMD:
		type = "Driver ELS logo";
		ql_dbg(ql_dbg_user, vha, 0x5047,
		    "Completing %s: (%p) type=%d.\n", type, sp, sp->type);
		sp->done(sp, 0);
		return;
	case SRB_CT_PTHRU_CMD:
		/* borrowing sts_entry_24xx.comp_status.
		   same location as ct_entry_24xx.comp_status
		 */
		res = qla2x00_chk_ms_status(vha, (ms_iocb_entry_t *)pkt,
			(struct ct_sns_rsp *)sp->u.iocb_cmd.u.ctarg.rsp,
			sp->name);
		sp->done(sp, res);
		return;
	default:
		ql_dbg(ql_dbg_user, vha, 0x503e,
		    "Unrecognized SRB: (%p) type=%d.\n", sp, sp->type);
		return;
	}

	comp_status = fw_status[0] = le16_to_cpu(pkt->comp_status);
	fw_status[1] = le16_to_cpu(((struct els_sts_entry_24xx*)pkt)->error_subcode_1);
	fw_status[2] = le16_to_cpu(((struct els_sts_entry_24xx*)pkt)->error_subcode_2);

	/* return FC_CTELS_STATUS_OK and leave the decoding of the ELS/CT
	 * fc payload  to the caller
	 */
	bsg_reply->reply_data.ctels_reply.status = FC_CTELS_STATUS_OK;
	bsg_job->reply_len = sizeof(struct fc_bsg_reply) + sizeof(fw_status);

	if (comp_status != CS_COMPLETE) {
		if (comp_status == CS_DATA_UNDERRUN) {
			res = DID_OK << 16;
			bsg_reply->reply_payload_rcv_len =
			    le16_to_cpu(((struct els_sts_entry_24xx *)pkt)->total_byte_count);

			ql_dbg(ql_dbg_user, vha, 0x503f,
			    "ELS-CT pass-through-%s error hdl=%x comp_status-status=0x%x "
			    "error subcode 1=0x%x error subcode 2=0x%x total_byte = 0x%x.\n",
			    type, sp->handle, comp_status, fw_status[1], fw_status[2],
			    le16_to_cpu(((struct els_sts_entry_24xx *)
				pkt)->total_byte_count));
			fw_sts_ptr = ((uint8_t*)scsi_req(bsg_job->req)->sense) +
				sizeof(struct fc_bsg_reply);
			memcpy( fw_sts_ptr, fw_status, sizeof(fw_status));
		}
		else {
			ql_dbg(ql_dbg_user, vha, 0x5040,
			    "ELS-CT pass-through-%s error hdl=%x comp_status-status=0x%x "
			    "error subcode 1=0x%x error subcode 2=0x%x.\n",
			    type, sp->handle, comp_status,
			    le16_to_cpu(((struct els_sts_entry_24xx *)
				pkt)->error_subcode_1),
			    le16_to_cpu(((struct els_sts_entry_24xx *)
				    pkt)->error_subcode_2));
			res = DID_ERROR << 16;
			bsg_reply->reply_payload_rcv_len = 0;
			fw_sts_ptr = ((uint8_t*)scsi_req(bsg_job->req)->sense) +
					sizeof(struct fc_bsg_reply);
			memcpy( fw_sts_ptr, fw_status, sizeof(fw_status));
		}
		ql_dump_buffer(ql_dbg_user + ql_dbg_buffer, vha, 0x5056,
				(uint8_t *)pkt, sizeof(*pkt));
	}
	else {
		res =  DID_OK << 16;
		bsg_reply->reply_payload_rcv_len = bsg_job->reply_payload.payload_len;
		bsg_job->reply_len = 0;
	}

	sp->done(sp, res);
}

static void
qla24xx_logio_entry(scsi_qla_host_t *vha, struct req_que *req,
    struct logio_entry_24xx *logio)
{
	const char func[] = "LOGIO-IOCB";
	const char *type;
	fc_port_t *fcport;
	srb_t *sp;
	struct srb_iocb *lio;
	uint16_t *data;
	uint32_t iop[2];

	sp = qla2x00_get_sp_from_handle(vha, func, req, logio);
	if (!sp)
		return;

	lio = &sp->u.iocb_cmd;
	type = sp->name;
	fcport = sp->fcport;
	data = lio->u.logio.data;

	data[0] = MBS_COMMAND_ERROR;
	data[1] = lio->u.logio.flags & SRB_LOGIN_RETRIED ?
		QLA_LOGIO_LOGIN_RETRIED : 0;
	if (logio->entry_status) {
		ql_log(ql_log_warn, fcport->vha, 0x5034,
		    "Async-%s error entry - %8phC hdl=%x"
		    "portid=%02x%02x%02x entry-status=%x.\n",
		    type, fcport->port_name, sp->handle, fcport->d_id.b.domain,
		    fcport->d_id.b.area, fcport->d_id.b.al_pa,
		    logio->entry_status);
		ql_dump_buffer(ql_dbg_async + ql_dbg_buffer, vha, 0x504d,
		    (uint8_t *)logio, sizeof(*logio));

		goto logio_done;
	}

	if (le16_to_cpu(logio->comp_status) == CS_COMPLETE) {
		ql_dbg(ql_dbg_async, fcport->vha, 0x5036,
		    "Async-%s complete - %8phC hdl=%x portid=%02x%02x%02x "
		    "iop0=%x.\n", type, fcport->port_name, sp->handle,
		    fcport->d_id.b.domain,
		    fcport->d_id.b.area, fcport->d_id.b.al_pa,
		    le32_to_cpu(logio->io_parameter[0]));

		vha->hw->exch_starvation = 0;
		data[0] = MBS_COMMAND_COMPLETE;
		if (sp->type != SRB_LOGIN_CMD)
			goto logio_done;

		iop[0] = le32_to_cpu(logio->io_parameter[0]);
		if (iop[0] & BIT_4) {
			fcport->port_type = FCT_TARGET;
			if (iop[0] & BIT_8)
				fcport->flags |= FCF_FCP2_DEVICE;
		} else if (iop[0] & BIT_5)
			fcport->port_type = FCT_INITIATOR;

		if (iop[0] & BIT_7)
			fcport->flags |= FCF_CONF_COMP_SUPPORTED;

		if (logio->io_parameter[7] || logio->io_parameter[8])
			fcport->supported_classes |= FC_COS_CLASS2;
		if (logio->io_parameter[9] || logio->io_parameter[10])
			fcport->supported_classes |= FC_COS_CLASS3;

		goto logio_done;
	}

	iop[0] = le32_to_cpu(logio->io_parameter[0]);
	iop[1] = le32_to_cpu(logio->io_parameter[1]);
	lio->u.logio.iop[0] = iop[0];
	lio->u.logio.iop[1] = iop[1];
	switch (iop[0]) {
	case LSC_SCODE_PORTID_USED:
		data[0] = MBS_PORT_ID_USED;
		data[1] = LSW(iop[1]);
		break;
	case LSC_SCODE_NPORT_USED:
		data[0] = MBS_LOOP_ID_USED;
		break;
<<<<<<< HEAD
=======
	case LSC_SCODE_CMD_FAILED:
		if (iop[1] == 0x0606) {
			/*
			 * PLOGI/PRLI Completed. We must have Recv PLOGI/PRLI,
			 * Target side acked.
			 */
			data[0] = MBS_COMMAND_COMPLETE;
			goto logio_done;
		}
		data[0] = MBS_COMMAND_ERROR;
		break;
>>>>>>> fe82203b
	case LSC_SCODE_NOXCB:
		vha->hw->exch_starvation++;
		if (vha->hw->exch_starvation > 5) {
			ql_log(ql_log_warn, vha, 0xffff,
			    "Exchange starvation. Resetting RISC\n");

			vha->hw->exch_starvation = 0;

			if (IS_P3P_TYPE(vha->hw))
				set_bit(FCOE_CTX_RESET_NEEDED, &vha->dpc_flags);
			else
				set_bit(ISP_ABORT_NEEDED, &vha->dpc_flags);
			qla2xxx_wake_dpc(vha);
		}
		/* drop through */
	default:
		data[0] = MBS_COMMAND_ERROR;
		break;
	}

	ql_dbg(ql_dbg_async, fcport->vha, 0x5037,
	    "Async-%s failed - %8phC hdl=%x portid=%02x%02x%02x comp=%x "
	    "iop0=%x iop1=%x.\n", type, fcport->port_name,
		sp->handle, fcport->d_id.b.domain,
	    fcport->d_id.b.area, fcport->d_id.b.al_pa,
	    le16_to_cpu(logio->comp_status),
	    le32_to_cpu(logio->io_parameter[0]),
	    le32_to_cpu(logio->io_parameter[1]));

logio_done:
	sp->done(sp, 0);
}

static void
qla24xx_tm_iocb_entry(scsi_qla_host_t *vha, struct req_que *req, void *tsk)
{
	const char func[] = "TMF-IOCB";
	const char *type;
	fc_port_t *fcport;
	srb_t *sp;
	struct srb_iocb *iocb;
	struct sts_entry_24xx *sts = (struct sts_entry_24xx *)tsk;

	sp = qla2x00_get_sp_from_handle(vha, func, req, tsk);
	if (!sp)
		return;

	iocb = &sp->u.iocb_cmd;
	type = sp->name;
	fcport = sp->fcport;
	iocb->u.tmf.data = QLA_SUCCESS;

	if (sts->entry_status) {
		ql_log(ql_log_warn, fcport->vha, 0x5038,
		    "Async-%s error - hdl=%x entry-status(%x).\n",
		    type, sp->handle, sts->entry_status);
		iocb->u.tmf.data = QLA_FUNCTION_FAILED;
	} else if (sts->comp_status != cpu_to_le16(CS_COMPLETE)) {
		ql_log(ql_log_warn, fcport->vha, 0x5039,
		    "Async-%s error - hdl=%x completion status(%x).\n",
		    type, sp->handle, sts->comp_status);
		iocb->u.tmf.data = QLA_FUNCTION_FAILED;
	} else if ((le16_to_cpu(sts->scsi_status) &
	    SS_RESPONSE_INFO_LEN_VALID)) {
		if (le32_to_cpu(sts->rsp_data_len) < 4) {
			ql_log(ql_log_warn, fcport->vha, 0x503b,
			    "Async-%s error - hdl=%x not enough response(%d).\n",
			    type, sp->handle, sts->rsp_data_len);
		} else if (sts->data[3]) {
			ql_log(ql_log_warn, fcport->vha, 0x503c,
			    "Async-%s error - hdl=%x response(%x).\n",
			    type, sp->handle, sts->data[3]);
			iocb->u.tmf.data = QLA_FUNCTION_FAILED;
		}
	}

	if (iocb->u.tmf.data != QLA_SUCCESS)
		ql_dump_buffer(ql_dbg_async + ql_dbg_buffer, vha, 0x5055,
		    (uint8_t *)sts, sizeof(*sts));

	sp->done(sp, 0);
}

/**
 * qla2x00_process_response_queue() - Process response queue entries.
 * @ha: SCSI driver HA context
 */
void
qla2x00_process_response_queue(struct rsp_que *rsp)
{
	struct scsi_qla_host *vha;
	struct qla_hw_data *ha = rsp->hw;
	struct device_reg_2xxx __iomem *reg = &ha->iobase->isp;
	sts_entry_t	*pkt;
	uint16_t        handle_cnt;
	uint16_t        cnt;

	vha = pci_get_drvdata(ha->pdev);

	if (!vha->flags.online)
		return;

	while (rsp->ring_ptr->signature != RESPONSE_PROCESSED) {
		pkt = (sts_entry_t *)rsp->ring_ptr;

		rsp->ring_index++;
		if (rsp->ring_index == rsp->length) {
			rsp->ring_index = 0;
			rsp->ring_ptr = rsp->ring;
		} else {
			rsp->ring_ptr++;
		}

		if (pkt->entry_status != 0) {
			qla2x00_error_entry(vha, rsp, pkt);
			((response_t *)pkt)->signature = RESPONSE_PROCESSED;
			wmb();
			continue;
		}

		switch (pkt->entry_type) {
		case STATUS_TYPE:
			qla2x00_status_entry(vha, rsp, pkt);
			break;
		case STATUS_TYPE_21:
			handle_cnt = ((sts21_entry_t *)pkt)->handle_count;
			for (cnt = 0; cnt < handle_cnt; cnt++) {
				qla2x00_process_completed_request(vha, rsp->req,
				    ((sts21_entry_t *)pkt)->handle[cnt]);
			}
			break;
		case STATUS_TYPE_22:
			handle_cnt = ((sts22_entry_t *)pkt)->handle_count;
			for (cnt = 0; cnt < handle_cnt; cnt++) {
				qla2x00_process_completed_request(vha, rsp->req,
				    ((sts22_entry_t *)pkt)->handle[cnt]);
			}
			break;
		case STATUS_CONT_TYPE:
			qla2x00_status_cont_entry(rsp, (sts_cont_entry_t *)pkt);
			break;
		case MBX_IOCB_TYPE:
			qla2x00_mbx_iocb_entry(vha, rsp->req,
			    (struct mbx_entry *)pkt);
			break;
		case CT_IOCB_TYPE:
			qla2x00_ct_entry(vha, rsp->req, pkt, CT_IOCB_TYPE);
			break;
		default:
			/* Type Not Supported. */
			ql_log(ql_log_warn, vha, 0x504a,
			    "Received unknown response pkt type %x "
			    "entry status=%x.\n",
			    pkt->entry_type, pkt->entry_status);
			break;
		}
		((response_t *)pkt)->signature = RESPONSE_PROCESSED;
		wmb();
	}

	/* Adjust ring index */
	WRT_REG_WORD(ISP_RSP_Q_OUT(ha, reg), rsp->ring_index);
}

static inline void
qla2x00_handle_sense(srb_t *sp, uint8_t *sense_data, uint32_t par_sense_len,
		     uint32_t sense_len, struct rsp_que *rsp, int res)
{
	struct scsi_qla_host *vha = sp->vha;
	struct scsi_cmnd *cp = GET_CMD_SP(sp);
	uint32_t track_sense_len;

	if (sense_len >= SCSI_SENSE_BUFFERSIZE)
		sense_len = SCSI_SENSE_BUFFERSIZE;

	SET_CMD_SENSE_LEN(sp, sense_len);
	SET_CMD_SENSE_PTR(sp, cp->sense_buffer);
	track_sense_len = sense_len;

	if (sense_len > par_sense_len)
		sense_len = par_sense_len;

	memcpy(cp->sense_buffer, sense_data, sense_len);

	SET_CMD_SENSE_PTR(sp, cp->sense_buffer + sense_len);
	track_sense_len -= sense_len;
	SET_CMD_SENSE_LEN(sp, track_sense_len);

	if (track_sense_len != 0) {
		rsp->status_srb = sp;
		cp->result = res;
	}

	if (sense_len) {
		ql_dbg(ql_dbg_io + ql_dbg_buffer, vha, 0x301c,
		    "Check condition Sense data, nexus%ld:%d:%llu cmd=%p.\n",
		    sp->vha->host_no, cp->device->id, cp->device->lun,
		    cp);
		ql_dump_buffer(ql_dbg_io + ql_dbg_buffer, vha, 0x302b,
		    cp->sense_buffer, sense_len);
	}
}

struct scsi_dif_tuple {
	__be16 guard;       /* Checksum */
	__be16 app_tag;         /* APPL identifier */
	__be32 ref_tag;         /* Target LBA or indirect LBA */
};

/*
 * Checks the guard or meta-data for the type of error
 * detected by the HBA. In case of errors, we set the
 * ASC/ASCQ fields in the sense buffer with ILLEGAL_REQUEST
 * to indicate to the kernel that the HBA detected error.
 */
static inline int
qla2x00_handle_dif_error(srb_t *sp, struct sts_entry_24xx *sts24)
{
	struct scsi_qla_host *vha = sp->vha;
	struct scsi_cmnd *cmd = GET_CMD_SP(sp);
	uint8_t		*ap = &sts24->data[12];
	uint8_t		*ep = &sts24->data[20];
	uint32_t	e_ref_tag, a_ref_tag;
	uint16_t	e_app_tag, a_app_tag;
	uint16_t	e_guard, a_guard;

	/*
	 * swab32 of the "data" field in the beginning of qla2x00_status_entry()
	 * would make guard field appear at offset 2
	 */
	a_guard   = le16_to_cpu(*(uint16_t *)(ap + 2));
	a_app_tag = le16_to_cpu(*(uint16_t *)(ap + 0));
	a_ref_tag = le32_to_cpu(*(uint32_t *)(ap + 4));
	e_guard   = le16_to_cpu(*(uint16_t *)(ep + 2));
	e_app_tag = le16_to_cpu(*(uint16_t *)(ep + 0));
	e_ref_tag = le32_to_cpu(*(uint32_t *)(ep + 4));

	ql_dbg(ql_dbg_io, vha, 0x3023,
	    "iocb(s) %p Returned STATUS.\n", sts24);

	ql_dbg(ql_dbg_io, vha, 0x3024,
	    "DIF ERROR in cmd 0x%x lba 0x%llx act ref"
	    " tag=0x%x, exp ref_tag=0x%x, act app tag=0x%x, exp app"
	    " tag=0x%x, act guard=0x%x, exp guard=0x%x.\n",
	    cmd->cmnd[0], (u64)scsi_get_lba(cmd), a_ref_tag, e_ref_tag,
	    a_app_tag, e_app_tag, a_guard, e_guard);

	/*
	 * Ignore sector if:
	 * For type     3: ref & app tag is all 'f's
	 * For type 0,1,2: app tag is all 'f's
	 */
	if ((a_app_tag == 0xffff) &&
	    ((scsi_get_prot_type(cmd) != SCSI_PROT_DIF_TYPE3) ||
	     (a_ref_tag == 0xffffffff))) {
		uint32_t blocks_done, resid;
		sector_t lba_s = scsi_get_lba(cmd);

		/* 2TB boundary case covered automatically with this */
		blocks_done = e_ref_tag - (uint32_t)lba_s + 1;

		resid = scsi_bufflen(cmd) - (blocks_done *
		    cmd->device->sector_size);

		scsi_set_resid(cmd, resid);
		cmd->result = DID_OK << 16;

		/* Update protection tag */
		if (scsi_prot_sg_count(cmd)) {
			uint32_t i, j = 0, k = 0, num_ent;
			struct scatterlist *sg;
			struct t10_pi_tuple *spt;

			/* Patch the corresponding protection tags */
			scsi_for_each_prot_sg(cmd, sg,
			    scsi_prot_sg_count(cmd), i) {
				num_ent = sg_dma_len(sg) / 8;
				if (k + num_ent < blocks_done) {
					k += num_ent;
					continue;
				}
				j = blocks_done - k - 1;
				k = blocks_done;
				break;
			}

			if (k != blocks_done) {
				ql_log(ql_log_warn, vha, 0x302f,
				    "unexpected tag values tag:lba=%x:%llx)\n",
				    e_ref_tag, (unsigned long long)lba_s);
				return 1;
			}

			spt = page_address(sg_page(sg)) + sg->offset;
			spt += j;

			spt->app_tag = 0xffff;
			if (scsi_get_prot_type(cmd) == SCSI_PROT_DIF_TYPE3)
				spt->ref_tag = 0xffffffff;
		}

		return 0;
	}

	/* check guard */
	if (e_guard != a_guard) {
		scsi_build_sense_buffer(1, cmd->sense_buffer, ILLEGAL_REQUEST,
		    0x10, 0x1);
		set_driver_byte(cmd, DRIVER_SENSE);
		set_host_byte(cmd, DID_ABORT);
		cmd->result |= SAM_STAT_CHECK_CONDITION << 1;
		return 1;
	}

	/* check ref tag */
	if (e_ref_tag != a_ref_tag) {
		scsi_build_sense_buffer(1, cmd->sense_buffer, ILLEGAL_REQUEST,
		    0x10, 0x3);
		set_driver_byte(cmd, DRIVER_SENSE);
		set_host_byte(cmd, DID_ABORT);
		cmd->result |= SAM_STAT_CHECK_CONDITION << 1;
		return 1;
	}

	/* check appl tag */
	if (e_app_tag != a_app_tag) {
		scsi_build_sense_buffer(1, cmd->sense_buffer, ILLEGAL_REQUEST,
		    0x10, 0x2);
		set_driver_byte(cmd, DRIVER_SENSE);
		set_host_byte(cmd, DID_ABORT);
		cmd->result |= SAM_STAT_CHECK_CONDITION << 1;
		return 1;
	}

	return 1;
}

static void
qla25xx_process_bidir_status_iocb(scsi_qla_host_t *vha, void *pkt,
				  struct req_que *req, uint32_t index)
{
	struct qla_hw_data *ha = vha->hw;
	srb_t *sp;
	uint16_t	comp_status;
	uint16_t	scsi_status;
	uint16_t thread_id;
	uint32_t rval = EXT_STATUS_OK;
	struct bsg_job *bsg_job = NULL;
	struct fc_bsg_request *bsg_request;
	struct fc_bsg_reply *bsg_reply;
	sts_entry_t *sts;
	struct sts_entry_24xx *sts24;
	sts = (sts_entry_t *) pkt;
	sts24 = (struct sts_entry_24xx *) pkt;

	/* Validate handle. */
	if (index >= req->num_outstanding_cmds) {
		ql_log(ql_log_warn, vha, 0x70af,
		    "Invalid SCSI completion handle 0x%x.\n", index);
		set_bit(ISP_ABORT_NEEDED, &vha->dpc_flags);
		return;
	}

	sp = req->outstanding_cmds[index];
	if (!sp) {
		ql_log(ql_log_warn, vha, 0x70b0,
		    "Req:%d: Invalid ISP SCSI completion handle(0x%x)\n",
		    req->id, index);

		set_bit(ISP_ABORT_NEEDED, &vha->dpc_flags);
		return;
	}

	/* Free outstanding command slot. */
	req->outstanding_cmds[index] = NULL;
	bsg_job = sp->u.bsg_job;
	bsg_request = bsg_job->request;
	bsg_reply = bsg_job->reply;

	if (IS_FWI2_CAPABLE(ha)) {
		comp_status = le16_to_cpu(sts24->comp_status);
		scsi_status = le16_to_cpu(sts24->scsi_status) & SS_MASK;
	} else {
		comp_status = le16_to_cpu(sts->comp_status);
		scsi_status = le16_to_cpu(sts->scsi_status) & SS_MASK;
	}

	thread_id = bsg_request->rqst_data.h_vendor.vendor_cmd[1];
	switch (comp_status) {
	case CS_COMPLETE:
		if (scsi_status == 0) {
			bsg_reply->reply_payload_rcv_len =
					bsg_job->reply_payload.payload_len;
			vha->qla_stats.input_bytes +=
				bsg_reply->reply_payload_rcv_len;
			vha->qla_stats.input_requests++;
			rval = EXT_STATUS_OK;
		}
		goto done;

	case CS_DATA_OVERRUN:
		ql_dbg(ql_dbg_user, vha, 0x70b1,
		    "Command completed with date overrun thread_id=%d\n",
		    thread_id);
		rval = EXT_STATUS_DATA_OVERRUN;
		break;

	case CS_DATA_UNDERRUN:
		ql_dbg(ql_dbg_user, vha, 0x70b2,
		    "Command completed with date underrun thread_id=%d\n",
		    thread_id);
		rval = EXT_STATUS_DATA_UNDERRUN;
		break;
	case CS_BIDIR_RD_OVERRUN:
		ql_dbg(ql_dbg_user, vha, 0x70b3,
		    "Command completed with read data overrun thread_id=%d\n",
		    thread_id);
		rval = EXT_STATUS_DATA_OVERRUN;
		break;

	case CS_BIDIR_RD_WR_OVERRUN:
		ql_dbg(ql_dbg_user, vha, 0x70b4,
		    "Command completed with read and write data overrun "
		    "thread_id=%d\n", thread_id);
		rval = EXT_STATUS_DATA_OVERRUN;
		break;

	case CS_BIDIR_RD_OVERRUN_WR_UNDERRUN:
		ql_dbg(ql_dbg_user, vha, 0x70b5,
		    "Command completed with read data over and write data "
		    "underrun thread_id=%d\n", thread_id);
		rval = EXT_STATUS_DATA_OVERRUN;
		break;

	case CS_BIDIR_RD_UNDERRUN:
		ql_dbg(ql_dbg_user, vha, 0x70b6,
		    "Command completed with read data data underrun "
		    "thread_id=%d\n", thread_id);
		rval = EXT_STATUS_DATA_UNDERRUN;
		break;

	case CS_BIDIR_RD_UNDERRUN_WR_OVERRUN:
		ql_dbg(ql_dbg_user, vha, 0x70b7,
		    "Command completed with read data under and write data "
		    "overrun thread_id=%d\n", thread_id);
		rval = EXT_STATUS_DATA_UNDERRUN;
		break;

	case CS_BIDIR_RD_WR_UNDERRUN:
		ql_dbg(ql_dbg_user, vha, 0x70b8,
		    "Command completed with read and write data underrun "
		    "thread_id=%d\n", thread_id);
		rval = EXT_STATUS_DATA_UNDERRUN;
		break;

	case CS_BIDIR_DMA:
		ql_dbg(ql_dbg_user, vha, 0x70b9,
		    "Command completed with data DMA error thread_id=%d\n",
		    thread_id);
		rval = EXT_STATUS_DMA_ERR;
		break;

	case CS_TIMEOUT:
		ql_dbg(ql_dbg_user, vha, 0x70ba,
		    "Command completed with timeout thread_id=%d\n",
		    thread_id);
		rval = EXT_STATUS_TIMEOUT;
		break;
	default:
		ql_dbg(ql_dbg_user, vha, 0x70bb,
		    "Command completed with completion status=0x%x "
		    "thread_id=%d\n", comp_status, thread_id);
		rval = EXT_STATUS_ERR;
		break;
	}
	bsg_reply->reply_payload_rcv_len = 0;

done:
	/* Return the vendor specific reply to API */
	bsg_reply->reply_data.vendor_reply.vendor_rsp[0] = rval;
	bsg_job->reply_len = sizeof(struct fc_bsg_reply);
	/* Always return DID_OK, bsg will send the vendor specific response
	 * in this case only */
	sp->done(sp, DID_OK << 6);

}

/**
 * qla2x00_status_entry() - Process a Status IOCB entry.
 * @ha: SCSI driver HA context
 * @pkt: Entry pointer
 */
static void
qla2x00_status_entry(scsi_qla_host_t *vha, struct rsp_que *rsp, void *pkt)
{
	srb_t		*sp;
	fc_port_t	*fcport;
	struct scsi_cmnd *cp;
	sts_entry_t *sts;
	struct sts_entry_24xx *sts24;
	uint16_t	comp_status;
	uint16_t	scsi_status;
	uint16_t	ox_id;
	uint8_t		lscsi_status;
	int32_t		resid;
	uint32_t sense_len, par_sense_len, rsp_info_len, resid_len,
	    fw_resid_len;
	uint8_t		*rsp_info, *sense_data;
	struct qla_hw_data *ha = vha->hw;
	uint32_t handle;
	uint16_t que;
	struct req_que *req;
	int logit = 1;
	int res = 0;
	uint16_t state_flags = 0;
	uint16_t retry_delay = 0;
	uint8_t no_logout = 0;

	sts = (sts_entry_t *) pkt;
	sts24 = (struct sts_entry_24xx *) pkt;
	if (IS_FWI2_CAPABLE(ha)) {
		comp_status = le16_to_cpu(sts24->comp_status);
		scsi_status = le16_to_cpu(sts24->scsi_status) & SS_MASK;
		state_flags = le16_to_cpu(sts24->state_flags);
	} else {
		comp_status = le16_to_cpu(sts->comp_status);
		scsi_status = le16_to_cpu(sts->scsi_status) & SS_MASK;
	}
	handle = (uint32_t) LSW(sts->handle);
	que = MSW(sts->handle);
	req = ha->req_q_map[que];

	/* Check for invalid queue pointer */
	if (req == NULL ||
	    que >= find_first_zero_bit(ha->req_qid_map, ha->max_req_queues)) {
		ql_dbg(ql_dbg_io, vha, 0x3059,
		    "Invalid status handle (0x%x): Bad req pointer. req=%p, "
		    "que=%u.\n", sts->handle, req, que);
		return;
	}

	/* Validate handle. */
	if (handle < req->num_outstanding_cmds) {
		sp = req->outstanding_cmds[handle];
		if (!sp) {
			ql_dbg(ql_dbg_io, vha, 0x3075,
			    "%s(%ld): Already returned command for status handle (0x%x).\n",
			    __func__, vha->host_no, sts->handle);
			return;
		}
	} else {
		ql_dbg(ql_dbg_io, vha, 0x3017,
		    "Invalid status handle, out of range (0x%x).\n",
		    sts->handle);

		if (!test_bit(ABORT_ISP_ACTIVE, &vha->dpc_flags)) {
			if (IS_P3P_TYPE(ha))
				set_bit(FCOE_CTX_RESET_NEEDED, &vha->dpc_flags);
			else
				set_bit(ISP_ABORT_NEEDED, &vha->dpc_flags);
			qla2xxx_wake_dpc(vha);
		}
		return;
	}

	if (unlikely((state_flags & BIT_1) && (sp->type == SRB_BIDI_CMD))) {
		qla25xx_process_bidir_status_iocb(vha, pkt, req, handle);
		return;
	}

	/* Task Management completion. */
	if (sp->type == SRB_TM_CMD) {
		qla24xx_tm_iocb_entry(vha, req, pkt);
		return;
	}

	/* Fast path completion. */
	if (comp_status == CS_COMPLETE && scsi_status == 0) {
		qla2x00_process_completed_request(vha, req, handle);

		return;
	}

	req->outstanding_cmds[handle] = NULL;
	cp = GET_CMD_SP(sp);
	if (cp == NULL) {
		ql_dbg(ql_dbg_io, vha, 0x3018,
		    "Command already returned (0x%x/%p).\n",
		    sts->handle, sp);

		return;
	}

	lscsi_status = scsi_status & STATUS_MASK;

	fcport = sp->fcport;

	ox_id = 0;
	sense_len = par_sense_len = rsp_info_len = resid_len =
	    fw_resid_len = 0;
	if (IS_FWI2_CAPABLE(ha)) {
		if (scsi_status & SS_SENSE_LEN_VALID)
			sense_len = le32_to_cpu(sts24->sense_len);
		if (scsi_status & SS_RESPONSE_INFO_LEN_VALID)
			rsp_info_len = le32_to_cpu(sts24->rsp_data_len);
		if (scsi_status & (SS_RESIDUAL_UNDER | SS_RESIDUAL_OVER))
			resid_len = le32_to_cpu(sts24->rsp_residual_count);
		if (comp_status == CS_DATA_UNDERRUN)
			fw_resid_len = le32_to_cpu(sts24->residual_len);
		rsp_info = sts24->data;
		sense_data = sts24->data;
		host_to_fcp_swap(sts24->data, sizeof(sts24->data));
		ox_id = le16_to_cpu(sts24->ox_id);
		par_sense_len = sizeof(sts24->data);
		/* Valid values of the retry delay timer are 0x1-0xffef */
		if (sts24->retry_delay > 0 && sts24->retry_delay < 0xfff1)
			retry_delay = sts24->retry_delay;
	} else {
		if (scsi_status & SS_SENSE_LEN_VALID)
			sense_len = le16_to_cpu(sts->req_sense_length);
		if (scsi_status & SS_RESPONSE_INFO_LEN_VALID)
			rsp_info_len = le16_to_cpu(sts->rsp_info_len);
		resid_len = le32_to_cpu(sts->residual_length);
		rsp_info = sts->rsp_info;
		sense_data = sts->req_sense_data;
		par_sense_len = sizeof(sts->req_sense_data);
	}

	/* Check for any FCP transport errors. */
	if (scsi_status & SS_RESPONSE_INFO_LEN_VALID) {
		/* Sense data lies beyond any FCP RESPONSE data. */
		if (IS_FWI2_CAPABLE(ha)) {
			sense_data += rsp_info_len;
			par_sense_len -= rsp_info_len;
		}
		if (rsp_info_len > 3 && rsp_info[3]) {
			ql_dbg(ql_dbg_io, fcport->vha, 0x3019,
			    "FCP I/O protocol failure (0x%x/0x%x).\n",
			    rsp_info_len, rsp_info[3]);

			res = DID_BUS_BUSY << 16;
			goto out;
		}
	}

	/* Check for overrun. */
	if (IS_FWI2_CAPABLE(ha) && comp_status == CS_COMPLETE &&
	    scsi_status & SS_RESIDUAL_OVER)
		comp_status = CS_DATA_OVERRUN;

	/*
	 * Check retry_delay_timer value if we receive a busy or
	 * queue full.
	 */
	if (lscsi_status == SAM_STAT_TASK_SET_FULL ||
	    lscsi_status == SAM_STAT_BUSY)
		qla2x00_set_retry_delay_timestamp(fcport, retry_delay);

	/*
	 * Based on Host and scsi status generate status code for Linux
	 */
	switch (comp_status) {
	case CS_COMPLETE:
	case CS_QUEUE_FULL:
		if (scsi_status == 0) {
			res = DID_OK << 16;
			break;
		}
		if (scsi_status & (SS_RESIDUAL_UNDER | SS_RESIDUAL_OVER)) {
			resid = resid_len;
			scsi_set_resid(cp, resid);

			if (!lscsi_status &&
			    ((unsigned)(scsi_bufflen(cp) - resid) <
			     cp->underflow)) {
				ql_dbg(ql_dbg_io, fcport->vha, 0x301a,
				    "Mid-layer underflow "
				    "detected (0x%x of 0x%x bytes).\n",
				    resid, scsi_bufflen(cp));

				res = DID_ERROR << 16;
				break;
			}
		}
		res = DID_OK << 16 | lscsi_status;

		if (lscsi_status == SAM_STAT_TASK_SET_FULL) {
			ql_dbg(ql_dbg_io, fcport->vha, 0x301b,
			    "QUEUE FULL detected.\n");
			break;
		}
		logit = 0;
		if (lscsi_status != SS_CHECK_CONDITION)
			break;

		memset(cp->sense_buffer, 0, SCSI_SENSE_BUFFERSIZE);
		if (!(scsi_status & SS_SENSE_LEN_VALID))
			break;

		qla2x00_handle_sense(sp, sense_data, par_sense_len, sense_len,
		    rsp, res);
		break;

	case CS_DATA_UNDERRUN:
		/* Use F/W calculated residual length. */
		resid = IS_FWI2_CAPABLE(ha) ? fw_resid_len : resid_len;
		scsi_set_resid(cp, resid);
		if (scsi_status & SS_RESIDUAL_UNDER) {
			if (IS_FWI2_CAPABLE(ha) && fw_resid_len != resid_len) {
				ql_dbg(ql_dbg_io, fcport->vha, 0x301d,
				    "Dropped frame(s) detected "
				    "(0x%x of 0x%x bytes).\n",
				    resid, scsi_bufflen(cp));

				res = DID_ERROR << 16 | lscsi_status;
				goto check_scsi_status;
			}

			if (!lscsi_status &&
			    ((unsigned)(scsi_bufflen(cp) - resid) <
			    cp->underflow)) {
				ql_dbg(ql_dbg_io, fcport->vha, 0x301e,
				    "Mid-layer underflow "
				    "detected (0x%x of 0x%x bytes).\n",
				    resid, scsi_bufflen(cp));

				res = DID_ERROR << 16;
				break;
			}
		} else if (lscsi_status != SAM_STAT_TASK_SET_FULL &&
			    lscsi_status != SAM_STAT_BUSY) {
			/*
			 * scsi status of task set and busy are considered to be
			 * task not completed.
			 */

			ql_dbg(ql_dbg_io, fcport->vha, 0x301f,
			    "Dropped frame(s) detected (0x%x "
			    "of 0x%x bytes).\n", resid,
			    scsi_bufflen(cp));

			res = DID_ERROR << 16 | lscsi_status;
			goto check_scsi_status;
		} else {
			ql_dbg(ql_dbg_io, fcport->vha, 0x3030,
			    "scsi_status: 0x%x, lscsi_status: 0x%x\n",
			    scsi_status, lscsi_status);
		}

		res = DID_OK << 16 | lscsi_status;
		logit = 0;

check_scsi_status:
		/*
		 * Check to see if SCSI Status is non zero. If so report SCSI
		 * Status.
		 */
		if (lscsi_status != 0) {
			if (lscsi_status == SAM_STAT_TASK_SET_FULL) {
				ql_dbg(ql_dbg_io, fcport->vha, 0x3020,
				    "QUEUE FULL detected.\n");
				logit = 1;
				break;
			}
			if (lscsi_status != SS_CHECK_CONDITION)
				break;

			memset(cp->sense_buffer, 0, SCSI_SENSE_BUFFERSIZE);
			if (!(scsi_status & SS_SENSE_LEN_VALID))
				break;

			qla2x00_handle_sense(sp, sense_data, par_sense_len,
			    sense_len, rsp, res);
		}
		break;

	case CS_PORT_LOGGED_OUT:
		no_logout = 1;
	case CS_PORT_CONFIG_CHG:
	case CS_PORT_BUSY:
	case CS_INCOMPLETE:
	case CS_PORT_UNAVAILABLE:
	case CS_TIMEOUT:
	case CS_RESET:

		/*
		 * We are going to have the fc class block the rport
		 * while we try to recover so instruct the mid layer
		 * to requeue until the class decides how to handle this.
		 */
		res = DID_TRANSPORT_DISRUPTED << 16;

		if (comp_status == CS_TIMEOUT) {
			if (IS_FWI2_CAPABLE(ha))
				break;
			else if ((le16_to_cpu(sts->status_flags) &
			    SF_LOGOUT_SENT) == 0)
				break;
		}

		if (atomic_read(&fcport->state) == FCS_ONLINE) {
			ql_dbg(ql_dbg_disc, fcport->vha, 0x3021,
				"Port to be marked lost on fcport=%02x%02x%02x, current "
				"port state= %s comp_status %x.\n", fcport->d_id.b.domain,
				fcport->d_id.b.area, fcport->d_id.b.al_pa,
				port_state_str[atomic_read(&fcport->state)],
				comp_status);

			if (no_logout)
				fcport->logout_on_delete = 0;

			qla2x00_mark_device_lost(fcport->vha, fcport, 1, 1);
			qlt_schedule_sess_for_deletion_lock(fcport);
		}

		break;

	case CS_ABORTED:
		res = DID_RESET << 16;
		break;

	case CS_DIF_ERROR:
		logit = qla2x00_handle_dif_error(sp, sts24);
		res = cp->result;
		break;

	case CS_TRANSPORT:
		res = DID_ERROR << 16;

		if (!IS_PI_SPLIT_DET_CAPABLE(ha))
			break;

		if (state_flags & BIT_4)
			scmd_printk(KERN_WARNING, cp,
			    "Unsupported device '%s' found.\n",
			    cp->device->vendor);
		break;

	default:
		res = DID_ERROR << 16;
		break;
	}

out:
	if (logit)
		ql_dbg(ql_dbg_io, fcport->vha, 0x3022,
		    "FCP command status: 0x%x-0x%x (0x%x) nexus=%ld:%d:%llu "
		    "portid=%02x%02x%02x oxid=0x%x cdb=%10phN len=0x%x "
		    "rsp_info=0x%x resid=0x%x fw_resid=0x%x sp=%p cp=%p.\n",
		    comp_status, scsi_status, res, vha->host_no,
		    cp->device->id, cp->device->lun, fcport->d_id.b.domain,
		    fcport->d_id.b.area, fcport->d_id.b.al_pa, ox_id,
		    cp->cmnd, scsi_bufflen(cp), rsp_info_len,
		    resid_len, fw_resid_len, sp, cp);

	if (rsp->status_srb == NULL)
		sp->done(sp, res);
}

/**
 * qla2x00_status_cont_entry() - Process a Status Continuations entry.
 * @ha: SCSI driver HA context
 * @pkt: Entry pointer
 *
 * Extended sense data.
 */
static void
qla2x00_status_cont_entry(struct rsp_que *rsp, sts_cont_entry_t *pkt)
{
	uint8_t	sense_sz = 0;
	struct qla_hw_data *ha = rsp->hw;
	struct scsi_qla_host *vha = pci_get_drvdata(ha->pdev);
	srb_t *sp = rsp->status_srb;
	struct scsi_cmnd *cp;
	uint32_t sense_len;
	uint8_t *sense_ptr;

	if (!sp || !GET_CMD_SENSE_LEN(sp))
		return;

	sense_len = GET_CMD_SENSE_LEN(sp);
	sense_ptr = GET_CMD_SENSE_PTR(sp);

	cp = GET_CMD_SP(sp);
	if (cp == NULL) {
		ql_log(ql_log_warn, vha, 0x3025,
		    "cmd is NULL: already returned to OS (sp=%p).\n", sp);

		rsp->status_srb = NULL;
		return;
	}

	if (sense_len > sizeof(pkt->data))
		sense_sz = sizeof(pkt->data);
	else
		sense_sz = sense_len;

	/* Move sense data. */
	if (IS_FWI2_CAPABLE(ha))
		host_to_fcp_swap(pkt->data, sizeof(pkt->data));
	memcpy(sense_ptr, pkt->data, sense_sz);
	ql_dump_buffer(ql_dbg_io + ql_dbg_buffer, vha, 0x302c,
		sense_ptr, sense_sz);

	sense_len -= sense_sz;
	sense_ptr += sense_sz;

	SET_CMD_SENSE_PTR(sp, sense_ptr);
	SET_CMD_SENSE_LEN(sp, sense_len);

	/* Place command on done queue. */
	if (sense_len == 0) {
		rsp->status_srb = NULL;
		sp->done(sp, cp->result);
	}
}

/**
 * qla2x00_error_entry() - Process an error entry.
 * @ha: SCSI driver HA context
 * @pkt: Entry pointer
 */
static void
qla2x00_error_entry(scsi_qla_host_t *vha, struct rsp_que *rsp, sts_entry_t *pkt)
{
	srb_t *sp;
	struct qla_hw_data *ha = vha->hw;
	const char func[] = "ERROR-IOCB";
	uint16_t que = MSW(pkt->handle);
	struct req_que *req = NULL;
	int res = DID_ERROR << 16;

	ql_dbg(ql_dbg_async, vha, 0x502a,
	    "type of error status in response: 0x%x\n", pkt->entry_status);

	if (que >= ha->max_req_queues || !ha->req_q_map[que])
		goto fatal;

	req = ha->req_q_map[que];

	if (pkt->entry_status & RF_BUSY)
		res = DID_BUS_BUSY << 16;

	if (pkt->entry_type == NOTIFY_ACK_TYPE &&
	    pkt->handle == QLA_TGT_SKIP_HANDLE)
		return;

	sp = qla2x00_get_sp_from_handle(vha, func, req, pkt);
	if (sp) {
		sp->done(sp, res);
		return;
	}
fatal:
	ql_log(ql_log_warn, vha, 0x5030,
	    "Error entry - invalid handle/queue (%04x).\n", que);
}

/**
 * qla24xx_mbx_completion() - Process mailbox command completions.
 * @ha: SCSI driver HA context
 * @mb0: Mailbox0 register
 */
static void
qla24xx_mbx_completion(scsi_qla_host_t *vha, uint16_t mb0)
{
	uint16_t	cnt;
	uint32_t	mboxes;
	uint16_t __iomem *wptr;
	struct qla_hw_data *ha = vha->hw;
	struct device_reg_24xx __iomem *reg = &ha->iobase->isp24;

	/* Read all mbox registers? */
	mboxes = (1 << ha->mbx_count) - 1;
	if (!ha->mcp)
		ql_dbg(ql_dbg_async, vha, 0x504e, "MBX pointer ERROR.\n");
	else
		mboxes = ha->mcp->in_mb;

	/* Load return mailbox registers. */
	ha->flags.mbox_int = 1;
	ha->mailbox_out[0] = mb0;
	mboxes >>= 1;
	wptr = (uint16_t __iomem *)&reg->mailbox1;

	for (cnt = 1; cnt < ha->mbx_count; cnt++) {
		if (mboxes & BIT_0)
			ha->mailbox_out[cnt] = RD_REG_WORD(wptr);

		mboxes >>= 1;
		wptr++;
	}
}

static void
qla24xx_abort_iocb_entry(scsi_qla_host_t *vha, struct req_que *req,
	struct abort_entry_24xx *pkt)
{
	const char func[] = "ABT_IOCB";
	srb_t *sp;
	struct srb_iocb *abt;

	sp = qla2x00_get_sp_from_handle(vha, func, req, pkt);
	if (!sp)
		return;

	abt = &sp->u.iocb_cmd;
<<<<<<< HEAD
	abt->u.abt.comp_status = le32_to_cpu(pkt->nport_handle);
=======
	abt->u.abt.comp_status = le16_to_cpu(pkt->nport_handle);
>>>>>>> fe82203b
	sp->done(sp, 0);
}

/**
 * qla24xx_process_response_queue() - Process response queue entries.
 * @ha: SCSI driver HA context
 */
void qla24xx_process_response_queue(struct scsi_qla_host *vha,
	struct rsp_que *rsp)
{
	struct sts_entry_24xx *pkt;
	struct qla_hw_data *ha = vha->hw;

	if (!ha->flags.fw_started)
		return;

	while (rsp->ring_ptr->signature != RESPONSE_PROCESSED) {
		pkt = (struct sts_entry_24xx *)rsp->ring_ptr;

		rsp->ring_index++;
		if (rsp->ring_index == rsp->length) {
			rsp->ring_index = 0;
			rsp->ring_ptr = rsp->ring;
		} else {
			rsp->ring_ptr++;
		}

		if (pkt->entry_status != 0) {
			qla2x00_error_entry(vha, rsp, (sts_entry_t *) pkt);

			if (qlt_24xx_process_response_error(vha, pkt))
				goto process_err;

			((response_t *)pkt)->signature = RESPONSE_PROCESSED;
			wmb();
			continue;
		}
process_err:

		switch (pkt->entry_type) {
		case STATUS_TYPE:
			qla2x00_status_entry(vha, rsp, pkt);
			break;
		case STATUS_CONT_TYPE:
			qla2x00_status_cont_entry(rsp, (sts_cont_entry_t *)pkt);
			break;
		case VP_RPT_ID_IOCB_TYPE:
			qla24xx_report_id_acquisition(vha,
			    (struct vp_rpt_id_entry_24xx *)pkt);
			break;
		case LOGINOUT_PORT_IOCB_TYPE:
			qla24xx_logio_entry(vha, rsp->req,
			    (struct logio_entry_24xx *)pkt);
			break;
		case CT_IOCB_TYPE:
			qla24xx_els_ct_entry(vha, rsp->req, pkt, CT_IOCB_TYPE);
			break;
		case ELS_IOCB_TYPE:
			qla24xx_els_ct_entry(vha, rsp->req, pkt, ELS_IOCB_TYPE);
			break;
		case ABTS_RECV_24XX:
			if (IS_QLA83XX(ha) || IS_QLA27XX(ha)) {
				/* ensure that the ATIO queue is empty */
				qlt_handle_abts_recv(vha, (response_t *)pkt);
				break;
			} else {
				/* drop through */
				qlt_24xx_process_atio_queue(vha, 1);
			}
		case ABTS_RESP_24XX:
		case CTIO_TYPE7:
		case CTIO_CRC2:
			qlt_response_pkt_all_vps(vha, (response_t *)pkt);
			break;
		case NOTIFY_ACK_TYPE:
			if (pkt->handle == QLA_TGT_SKIP_HANDLE)
				qlt_response_pkt_all_vps(vha, (response_t *)pkt);
			else
				qla24xxx_nack_iocb_entry(vha, rsp->req,
					(struct nack_to_isp *)pkt);
			break;
		case MARKER_TYPE:
			/* Do nothing in this case, this check is to prevent it
			 * from falling into default case
			 */
			break;
		case ABORT_IOCB_TYPE:
			qla24xx_abort_iocb_entry(vha, rsp->req,
			    (struct abort_entry_24xx *)pkt);
			break;
		case MBX_IOCB_TYPE:
			qla24xx_mbx_iocb_entry(vha, rsp->req,
			    (struct mbx_24xx_entry *)pkt);
			break;
		default:
			/* Type Not Supported. */
			ql_dbg(ql_dbg_async, vha, 0x5042,
			    "Received unknown response pkt type %x "
			    "entry status=%x.\n",
			    pkt->entry_type, pkt->entry_status);
			break;
		}
		((response_t *)pkt)->signature = RESPONSE_PROCESSED;
		wmb();
	}

	/* Adjust ring index */
	if (IS_P3P_TYPE(ha)) {
		struct device_reg_82xx __iomem *reg = &ha->iobase->isp82;
		WRT_REG_DWORD(&reg->rsp_q_out[0], rsp->ring_index);
	} else {
		WRT_REG_DWORD(rsp->rsp_q_out, rsp->ring_index);
	}
}

static void
qla2xxx_check_risc_status(scsi_qla_host_t *vha)
{
	int rval;
	uint32_t cnt;
	struct qla_hw_data *ha = vha->hw;
	struct device_reg_24xx __iomem *reg = &ha->iobase->isp24;

	if (!IS_QLA25XX(ha) && !IS_QLA81XX(ha) && !IS_QLA83XX(ha) &&
	    !IS_QLA27XX(ha))
		return;

	rval = QLA_SUCCESS;
	WRT_REG_DWORD(&reg->iobase_addr, 0x7C00);
	RD_REG_DWORD(&reg->iobase_addr);
	WRT_REG_DWORD(&reg->iobase_window, 0x0001);
	for (cnt = 10000; (RD_REG_DWORD(&reg->iobase_window) & BIT_0) == 0 &&
	    rval == QLA_SUCCESS; cnt--) {
		if (cnt) {
			WRT_REG_DWORD(&reg->iobase_window, 0x0001);
			udelay(10);
		} else
			rval = QLA_FUNCTION_TIMEOUT;
	}
	if (rval == QLA_SUCCESS)
		goto next_test;

	rval = QLA_SUCCESS;
	WRT_REG_DWORD(&reg->iobase_window, 0x0003);
	for (cnt = 100; (RD_REG_DWORD(&reg->iobase_window) & BIT_0) == 0 &&
	    rval == QLA_SUCCESS; cnt--) {
		if (cnt) {
			WRT_REG_DWORD(&reg->iobase_window, 0x0003);
			udelay(10);
		} else
			rval = QLA_FUNCTION_TIMEOUT;
	}
	if (rval != QLA_SUCCESS)
		goto done;

next_test:
	if (RD_REG_DWORD(&reg->iobase_c8) & BIT_3)
		ql_log(ql_log_info, vha, 0x504c,
		    "Additional code -- 0x55AA.\n");

done:
	WRT_REG_DWORD(&reg->iobase_window, 0x0000);
	RD_REG_DWORD(&reg->iobase_window);
}

/**
 * qla24xx_intr_handler() - Process interrupts for the ISP23xx and ISP24xx.
 * @irq:
 * @dev_id: SCSI driver HA context
 *
 * Called by system whenever the host adapter generates an interrupt.
 *
 * Returns handled flag.
 */
irqreturn_t
qla24xx_intr_handler(int irq, void *dev_id)
{
	scsi_qla_host_t	*vha;
	struct qla_hw_data *ha;
	struct device_reg_24xx __iomem *reg;
	int		status;
	unsigned long	iter;
	uint32_t	stat;
	uint32_t	hccr;
	uint16_t	mb[8];
	struct rsp_que *rsp;
	unsigned long	flags;

	rsp = (struct rsp_que *) dev_id;
	if (!rsp) {
		ql_log(ql_log_info, NULL, 0x5059,
		    "%s: NULL response queue pointer.\n", __func__);
		return IRQ_NONE;
	}

	ha = rsp->hw;
	reg = &ha->iobase->isp24;
	status = 0;

	if (unlikely(pci_channel_offline(ha->pdev)))
		return IRQ_HANDLED;

	spin_lock_irqsave(&ha->hardware_lock, flags);
	vha = pci_get_drvdata(ha->pdev);
	for (iter = 50; iter--; ) {
		stat = RD_REG_DWORD(&reg->host_status);
		if (qla2x00_check_reg32_for_disconnect(vha, stat))
			break;
		if (stat & HSRX_RISC_PAUSED) {
			if (unlikely(pci_channel_offline(ha->pdev)))
				break;

			hccr = RD_REG_DWORD(&reg->hccr);

			ql_log(ql_log_warn, vha, 0x504b,
			    "RISC paused -- HCCR=%x, Dumping firmware.\n",
			    hccr);

			qla2xxx_check_risc_status(vha);

			ha->isp_ops->fw_dump(vha, 1);
			set_bit(ISP_ABORT_NEEDED, &vha->dpc_flags);
			break;
		} else if ((stat & HSRX_RISC_INT) == 0)
			break;

		switch (stat & 0xff) {
		case INTR_ROM_MB_SUCCESS:
		case INTR_ROM_MB_FAILED:
		case INTR_MB_SUCCESS:
		case INTR_MB_FAILED:
			qla24xx_mbx_completion(vha, MSW(stat));
			status |= MBX_INTERRUPT;

			break;
		case INTR_ASYNC_EVENT:
			mb[0] = MSW(stat);
			mb[1] = RD_REG_WORD(&reg->mailbox1);
			mb[2] = RD_REG_WORD(&reg->mailbox2);
			mb[3] = RD_REG_WORD(&reg->mailbox3);
			qla2x00_async_event(vha, rsp, mb);
			break;
		case INTR_RSP_QUE_UPDATE:
		case INTR_RSP_QUE_UPDATE_83XX:
			qla24xx_process_response_queue(vha, rsp);
			break;
		case INTR_ATIO_QUE_UPDATE:{
			unsigned long flags2;
			spin_lock_irqsave(&ha->tgt.atio_lock, flags2);
			qlt_24xx_process_atio_queue(vha, 1);
			spin_unlock_irqrestore(&ha->tgt.atio_lock, flags2);
			break;
		}
		case INTR_ATIO_RSP_QUE_UPDATE: {
			unsigned long flags2;
			spin_lock_irqsave(&ha->tgt.atio_lock, flags2);
			qlt_24xx_process_atio_queue(vha, 1);
			spin_unlock_irqrestore(&ha->tgt.atio_lock, flags2);

			qla24xx_process_response_queue(vha, rsp);
			break;
		}
		default:
			ql_dbg(ql_dbg_async, vha, 0x504f,
			    "Unrecognized interrupt type (%d).\n", stat * 0xff);
			break;
		}
		WRT_REG_DWORD(&reg->hccr, HCCRX_CLR_RISC_INT);
		RD_REG_DWORD_RELAXED(&reg->hccr);
		if (unlikely(IS_QLA83XX(ha) && (ha->pdev->revision == 1)))
			ndelay(3500);
	}
	qla2x00_handle_mbx_completion(ha, status);
	spin_unlock_irqrestore(&ha->hardware_lock, flags);

	return IRQ_HANDLED;
}

static irqreturn_t
qla24xx_msix_rsp_q(int irq, void *dev_id)
{
	struct qla_hw_data *ha;
	struct rsp_que *rsp;
	struct device_reg_24xx __iomem *reg;
	struct scsi_qla_host *vha;
	unsigned long flags;
	uint32_t stat = 0;

	rsp = (struct rsp_que *) dev_id;
	if (!rsp) {
		ql_log(ql_log_info, NULL, 0x505a,
		    "%s: NULL response queue pointer.\n", __func__);
		return IRQ_NONE;
	}
	ha = rsp->hw;
	reg = &ha->iobase->isp24;

	spin_lock_irqsave(&ha->hardware_lock, flags);

	vha = pci_get_drvdata(ha->pdev);
	/*
	 * Use host_status register to check to PCI disconnection before we
	 * we process the response queue.
	 */
	stat = RD_REG_DWORD(&reg->host_status);
	if (qla2x00_check_reg32_for_disconnect(vha, stat))
		goto out;
	qla24xx_process_response_queue(vha, rsp);
	if (!ha->flags.disable_msix_handshake) {
		WRT_REG_DWORD(&reg->hccr, HCCRX_CLR_RISC_INT);
		RD_REG_DWORD_RELAXED(&reg->hccr);
	}
out:
	spin_unlock_irqrestore(&ha->hardware_lock, flags);

	return IRQ_HANDLED;
}

static irqreturn_t
qla24xx_msix_default(int irq, void *dev_id)
{
	scsi_qla_host_t	*vha;
	struct qla_hw_data *ha;
	struct rsp_que *rsp;
	struct device_reg_24xx __iomem *reg;
	int		status;
	uint32_t	stat;
	uint32_t	hccr;
	uint16_t	mb[8];
	unsigned long flags;

	rsp = (struct rsp_que *) dev_id;
	if (!rsp) {
		ql_log(ql_log_info, NULL, 0x505c,
		    "%s: NULL response queue pointer.\n", __func__);
		return IRQ_NONE;
	}
	ha = rsp->hw;
	reg = &ha->iobase->isp24;
	status = 0;

	spin_lock_irqsave(&ha->hardware_lock, flags);
	vha = pci_get_drvdata(ha->pdev);
	do {
		stat = RD_REG_DWORD(&reg->host_status);
		if (qla2x00_check_reg32_for_disconnect(vha, stat))
			break;
		if (stat & HSRX_RISC_PAUSED) {
			if (unlikely(pci_channel_offline(ha->pdev)))
				break;

			hccr = RD_REG_DWORD(&reg->hccr);

			ql_log(ql_log_info, vha, 0x5050,
			    "RISC paused -- HCCR=%x, Dumping firmware.\n",
			    hccr);

			qla2xxx_check_risc_status(vha);

			ha->isp_ops->fw_dump(vha, 1);
			set_bit(ISP_ABORT_NEEDED, &vha->dpc_flags);
			break;
		} else if ((stat & HSRX_RISC_INT) == 0)
			break;

		switch (stat & 0xff) {
		case INTR_ROM_MB_SUCCESS:
		case INTR_ROM_MB_FAILED:
		case INTR_MB_SUCCESS:
		case INTR_MB_FAILED:
			qla24xx_mbx_completion(vha, MSW(stat));
			status |= MBX_INTERRUPT;

			break;
		case INTR_ASYNC_EVENT:
			mb[0] = MSW(stat);
			mb[1] = RD_REG_WORD(&reg->mailbox1);
			mb[2] = RD_REG_WORD(&reg->mailbox2);
			mb[3] = RD_REG_WORD(&reg->mailbox3);
			qla2x00_async_event(vha, rsp, mb);
			break;
		case INTR_RSP_QUE_UPDATE:
		case INTR_RSP_QUE_UPDATE_83XX:
			qla24xx_process_response_queue(vha, rsp);
			break;
		case INTR_ATIO_QUE_UPDATE:{
			unsigned long flags2;
			spin_lock_irqsave(&ha->tgt.atio_lock, flags2);
			qlt_24xx_process_atio_queue(vha, 1);
			spin_unlock_irqrestore(&ha->tgt.atio_lock, flags2);
			break;
		}
		case INTR_ATIO_RSP_QUE_UPDATE: {
			unsigned long flags2;
			spin_lock_irqsave(&ha->tgt.atio_lock, flags2);
			qlt_24xx_process_atio_queue(vha, 1);
			spin_unlock_irqrestore(&ha->tgt.atio_lock, flags2);

			qla24xx_process_response_queue(vha, rsp);
			break;
		}
		default:
			ql_dbg(ql_dbg_async, vha, 0x5051,
			    "Unrecognized interrupt type (%d).\n", stat & 0xff);
			break;
		}
		WRT_REG_DWORD(&reg->hccr, HCCRX_CLR_RISC_INT);
	} while (0);
	qla2x00_handle_mbx_completion(ha, status);
	spin_unlock_irqrestore(&ha->hardware_lock, flags);

	return IRQ_HANDLED;
}

irqreturn_t
qla2xxx_msix_rsp_q(int irq, void *dev_id)
{
	struct qla_hw_data *ha;
	struct qla_qpair *qpair;
	struct device_reg_24xx __iomem *reg;
	unsigned long flags;

	qpair = dev_id;
	if (!qpair) {
		ql_log(ql_log_info, NULL, 0x505b,
		    "%s: NULL response queue pointer.\n", __func__);
		return IRQ_NONE;
	}
	ha = qpair->hw;

	/* Clear the interrupt, if enabled, for this response queue */
	if (unlikely(!ha->flags.disable_msix_handshake)) {
		reg = &ha->iobase->isp24;
		spin_lock_irqsave(&ha->hardware_lock, flags);
		WRT_REG_DWORD(&reg->hccr, HCCRX_CLR_RISC_INT);
		spin_unlock_irqrestore(&ha->hardware_lock, flags);
	}

	queue_work(ha->wq, &qpair->q_work);

	return IRQ_HANDLED;
}

/* Interrupt handling helpers. */

struct qla_init_msix_entry {
	const char *name;
	irq_handler_t handler;
};

static const struct qla_init_msix_entry msix_entries[] = {
	{ "qla2xxx (default)", qla24xx_msix_default },
	{ "qla2xxx (rsp_q)", qla24xx_msix_rsp_q },
	{ "qla2xxx (atio_q)", qla83xx_msix_atio_q },
	{ "qla2xxx (qpair_multiq)", qla2xxx_msix_rsp_q },
};

static const struct qla_init_msix_entry qla82xx_msix_entries[] = {
	{ "qla2xxx (default)", qla82xx_msix_default },
	{ "qla2xxx (rsp_q)", qla82xx_msix_rsp_q },
};

static int
qla24xx_enable_msix(struct qla_hw_data *ha, struct rsp_que *rsp)
{
	int i, ret;
	struct qla_msix_entry *qentry;
	scsi_qla_host_t *vha = pci_get_drvdata(ha->pdev);
	int min_vecs = QLA_BASE_VECTORS;
	struct irq_affinity desc = {
		.pre_vectors = QLA_BASE_VECTORS,
	};

	if (QLA_TGT_MODE_ENABLED() && IS_ATIO_MSIX_CAPABLE(ha)) {
		desc.pre_vectors++;
		min_vecs++;
	}

	ret = pci_alloc_irq_vectors_affinity(ha->pdev, min_vecs,
			ha->msix_count, PCI_IRQ_MSIX | PCI_IRQ_AFFINITY,
			&desc);

	if (ret < 0) {
		ql_log(ql_log_fatal, vha, 0x00c7,
		    "MSI-X: Failed to enable support, "
		    "giving   up -- %d/%d.\n",
		    ha->msix_count, ret);
		goto msix_out;
	} else if (ret < ha->msix_count) {
		ql_log(ql_log_warn, vha, 0x00c6,
		    "MSI-X: Failed to enable support "
		     "with %d vectors, using %d vectors.\n",
		    ha->msix_count, ret);
		ha->msix_count = ret;
		/* Recalculate queue values */
		if (ha->mqiobase && ql2xmqsupport) {
			ha->max_req_queues = ha->msix_count - 1;

			/* ATIOQ needs 1 vector. That's 1 less QPair */
			if (QLA_TGT_MODE_ENABLED())
				ha->max_req_queues--;

			ha->max_rsp_queues = ha->max_req_queues;

			ha->max_qpairs = ha->max_req_queues - 1;
			ql_dbg_pci(ql_dbg_init, ha->pdev, 0x0190,
			    "Adjusted Max no of queues pairs: %d.\n", ha->max_qpairs);
		}
	}
	ha->msix_entries = kzalloc(sizeof(struct qla_msix_entry) *
				ha->msix_count, GFP_KERNEL);
	if (!ha->msix_entries) {
		ql_log(ql_log_fatal, vha, 0x00c8,
		    "Failed to allocate memory for ha->msix_entries.\n");
		ret = -ENOMEM;
		goto msix_out;
	}
	ha->flags.msix_enabled = 1;

	for (i = 0; i < ha->msix_count; i++) {
		qentry = &ha->msix_entries[i];
		qentry->vector = pci_irq_vector(ha->pdev, i);
		qentry->entry = i;
		qentry->have_irq = 0;
		qentry->in_use = 0;
		qentry->handle = NULL;
	}

	/* Enable MSI-X vectors for the base queue */
	for (i = 0; i < QLA_BASE_VECTORS; i++) {
		qentry = &ha->msix_entries[i];
		qentry->handle = rsp;
		rsp->msix = qentry;
		scnprintf(qentry->name, sizeof(qentry->name),
		    "%s", msix_entries[i].name);
		if (IS_P3P_TYPE(ha))
			ret = request_irq(qentry->vector,
				qla82xx_msix_entries[i].handler,
				0, qla82xx_msix_entries[i].name, rsp);
		else
			ret = request_irq(qentry->vector,
				msix_entries[i].handler,
				0, msix_entries[i].name, rsp);
		if (ret)
			goto msix_register_fail;
		qentry->have_irq = 1;
		qentry->in_use = 1;
	}

	/*
	 * If target mode is enable, also request the vector for the ATIO
	 * queue.
	 */
	if (QLA_TGT_MODE_ENABLED() && IS_ATIO_MSIX_CAPABLE(ha)) {
		qentry = &ha->msix_entries[QLA_ATIO_VECTOR];
		rsp->msix = qentry;
		qentry->handle = rsp;
		scnprintf(qentry->name, sizeof(qentry->name),
		    "%s", msix_entries[QLA_ATIO_VECTOR].name);
		qentry->in_use = 1;
		ret = request_irq(qentry->vector,
			msix_entries[QLA_ATIO_VECTOR].handler,
			0, msix_entries[QLA_ATIO_VECTOR].name, rsp);
		qentry->have_irq = 1;
	}

msix_register_fail:
	if (ret) {
		ql_log(ql_log_fatal, vha, 0x00cb,
		    "MSI-X: unable to register handler -- %x/%d.\n",
		    qentry->vector, ret);
		qla2x00_free_irqs(vha);
		ha->mqenable = 0;
		goto msix_out;
	}

	/* Enable MSI-X vector for response queue update for queue 0 */
	if (IS_QLA83XX(ha) || IS_QLA27XX(ha)) {
		if (ha->msixbase && ha->mqiobase &&
		    (ha->max_rsp_queues > 1 || ha->max_req_queues > 1 ||
		     ql2xmqsupport))
			ha->mqenable = 1;
	} else
		if (ha->mqiobase &&
		    (ha->max_rsp_queues > 1 || ha->max_req_queues > 1 ||
		     ql2xmqsupport))
			ha->mqenable = 1;
	ql_dbg(ql_dbg_multiq, vha, 0xc005,
	    "mqiobase=%p, max_rsp_queues=%d, max_req_queues=%d.\n",
	    ha->mqiobase, ha->max_rsp_queues, ha->max_req_queues);
	ql_dbg(ql_dbg_init, vha, 0x0055,
	    "mqiobase=%p, max_rsp_queues=%d, max_req_queues=%d.\n",
	    ha->mqiobase, ha->max_rsp_queues, ha->max_req_queues);

msix_out:
	return ret;
}

int
qla2x00_request_irqs(struct qla_hw_data *ha, struct rsp_que *rsp)
{
	int ret = QLA_FUNCTION_FAILED;
	device_reg_t *reg = ha->iobase;
	scsi_qla_host_t *vha = pci_get_drvdata(ha->pdev);

	/* If possible, enable MSI-X. */
	if (!IS_QLA2432(ha) && !IS_QLA2532(ha) && !IS_QLA8432(ha) &&
	    !IS_CNA_CAPABLE(ha) && !IS_QLA2031(ha) && !IS_QLAFX00(ha) &&
	    !IS_QLA27XX(ha))
		goto skip_msi;

	if (ha->pdev->subsystem_vendor == PCI_VENDOR_ID_HP &&
		(ha->pdev->subsystem_device == 0x7040 ||
		ha->pdev->subsystem_device == 0x7041 ||
		ha->pdev->subsystem_device == 0x1705)) {
		ql_log(ql_log_warn, vha, 0x0034,
		    "MSI-X: Unsupported ISP 2432 SSVID/SSDID (0x%X,0x%X).\n",
			ha->pdev->subsystem_vendor,
			ha->pdev->subsystem_device);
		goto skip_msi;
	}

	if (IS_QLA2432(ha) && (ha->pdev->revision < QLA_MSIX_CHIP_REV_24XX)) {
		ql_log(ql_log_warn, vha, 0x0035,
		    "MSI-X; Unsupported ISP2432 (0x%X, 0x%X).\n",
		    ha->pdev->revision, QLA_MSIX_CHIP_REV_24XX);
		goto skip_msix;
	}

	ret = qla24xx_enable_msix(ha, rsp);
	if (!ret) {
		ql_dbg(ql_dbg_init, vha, 0x0036,
		    "MSI-X: Enabled (0x%X, 0x%X).\n",
		    ha->chip_revision, ha->fw_attributes);
		goto clear_risc_ints;
	}

skip_msix:

	ql_log(ql_log_info, vha, 0x0037,
	    "Falling back-to MSI mode -%d.\n", ret);

	if (!IS_QLA24XX(ha) && !IS_QLA2532(ha) && !IS_QLA8432(ha) &&
	    !IS_QLA8001(ha) && !IS_P3P_TYPE(ha) && !IS_QLAFX00(ha) &&
	    !IS_QLA27XX(ha))
		goto skip_msi;

	ret = pci_alloc_irq_vectors(ha->pdev, 1, 1, PCI_IRQ_MSI);
	if (!ret) {
		ql_dbg(ql_dbg_init, vha, 0x0038,
		    "MSI: Enabled.\n");
		ha->flags.msi_enabled = 1;
	} else
		ql_log(ql_log_warn, vha, 0x0039,
		    "Falling back-to INTa mode -- %d.\n", ret);
skip_msi:

	/* Skip INTx on ISP82xx. */
	if (!ha->flags.msi_enabled && IS_QLA82XX(ha))
		return QLA_FUNCTION_FAILED;

	ret = request_irq(ha->pdev->irq, ha->isp_ops->intr_handler,
	    ha->flags.msi_enabled ? 0 : IRQF_SHARED,
	    QLA2XXX_DRIVER_NAME, rsp);
	if (ret) {
		ql_log(ql_log_warn, vha, 0x003a,
		    "Failed to reserve interrupt %d already in use.\n",
		    ha->pdev->irq);
		goto fail;
	} else if (!ha->flags.msi_enabled) {
		ql_dbg(ql_dbg_init, vha, 0x0125,
		    "INTa mode: Enabled.\n");
		ha->flags.mr_intr_valid = 1;
	}

clear_risc_ints:
	if (IS_FWI2_CAPABLE(ha) || IS_QLAFX00(ha))
		goto fail;

	spin_lock_irq(&ha->hardware_lock);
	WRT_REG_WORD(&reg->isp.semaphore, 0);
	spin_unlock_irq(&ha->hardware_lock);

fail:
	return ret;
}

void
qla2x00_free_irqs(scsi_qla_host_t *vha)
{
	struct qla_hw_data *ha = vha->hw;
	struct rsp_que *rsp;
	struct qla_msix_entry *qentry;
	int i;

	/*
	 * We need to check that ha->rsp_q_map is valid in case we are called
	 * from a probe failure context.
	 */
	if (!ha->rsp_q_map || !ha->rsp_q_map[0])
		goto free_irqs;
	rsp = ha->rsp_q_map[0];

	if (ha->flags.msix_enabled) {
		for (i = 0; i < ha->msix_count; i++) {
			qentry = &ha->msix_entries[i];
			if (qentry->have_irq) {
				irq_set_affinity_notifier(qentry->vector, NULL);
				free_irq(pci_irq_vector(ha->pdev, i), qentry->handle);
			}
		}
		kfree(ha->msix_entries);
		ha->msix_entries = NULL;
		ha->flags.msix_enabled = 0;
		ql_dbg(ql_dbg_init, vha, 0x0042,
			"Disabled MSI-X.\n");
	} else {
		free_irq(pci_irq_vector(ha->pdev, 0), rsp);
	}

free_irqs:
	pci_free_irq_vectors(ha->pdev);
}

int qla25xx_request_irq(struct qla_hw_data *ha, struct qla_qpair *qpair,
	struct qla_msix_entry *msix, int vector_type)
{
	const struct qla_init_msix_entry *intr = &msix_entries[vector_type];
	scsi_qla_host_t *vha = pci_get_drvdata(ha->pdev);
	int ret;

	scnprintf(msix->name, sizeof(msix->name),
	    "qla2xxx%lu_qpair%d", vha->host_no, qpair->id);
	ret = request_irq(msix->vector, intr->handler, 0, msix->name, qpair);
	if (ret) {
		ql_log(ql_log_fatal, vha, 0x00e6,
		    "MSI-X: Unable to register handler -- %x/%d.\n",
		    msix->vector, ret);
		return ret;
	}
	msix->have_irq = 1;
	msix->handle = qpair;
	return ret;
}<|MERGE_RESOLUTION|>--- conflicted
+++ resolved
@@ -572,7 +572,6 @@
 			return f;
 	return NULL;
 }
-<<<<<<< HEAD
 
 fc_port_t *
 qla2x00_find_fcport_by_wwpn(scsi_qla_host_t *vha, u8 *wwpn, u8 incl_deleted)
@@ -592,27 +591,6 @@
 }
 
 fc_port_t *
-=======
-
-fc_port_t *
-qla2x00_find_fcport_by_wwpn(scsi_qla_host_t *vha, u8 *wwpn, u8 incl_deleted)
-{
-	fc_port_t *f, *tf;
-
-	f = tf = NULL;
-	list_for_each_entry_safe(f, tf, &vha->vp_fcports, list) {
-		if (memcmp(f->port_name, wwpn, WWN_SIZE) == 0) {
-			if (incl_deleted)
-				return f;
-			else if (f->deleted == 0)
-				return f;
-		}
-	}
-	return NULL;
-}
-
-fc_port_t *
->>>>>>> fe82203b
 qla2x00_find_fcport_by_nportid(scsi_qla_host_t *vha, port_id_t *id,
 	u8 incl_deleted)
 {
@@ -1449,7 +1427,6 @@
 
 	if (pkt->u.isp2x.status != cpu_to_le16(NOTIFY_ACK_SUCCESS))
 		res = QLA_FUNCTION_FAILED;
-<<<<<<< HEAD
 
 	sp->done(sp, res);
 }
@@ -1470,28 +1447,6 @@
 	if (!sp)
 		return;
 
-=======
-
-	sp->done(sp, res);
-}
-
-static void
-qla2x00_ct_entry(scsi_qla_host_t *vha, struct req_que *req,
-    sts_entry_t *pkt, int iocb_type)
-{
-	const char func[] = "CT_IOCB";
-	const char *type;
-	srb_t *sp;
-	struct bsg_job *bsg_job;
-	struct fc_bsg_reply *bsg_reply;
-	uint16_t comp_status;
-	int res = 0;
-
-	sp = qla2x00_get_sp_from_handle(vha, func, req, pkt);
-	if (!sp)
-		return;
-
->>>>>>> fe82203b
 	switch (sp->type) {
 	case SRB_CT_CMD:
 	    bsg_job = sp->u.bsg_job;
@@ -1732,8 +1687,6 @@
 	case LSC_SCODE_NPORT_USED:
 		data[0] = MBS_LOOP_ID_USED;
 		break;
-<<<<<<< HEAD
-=======
 	case LSC_SCODE_CMD_FAILED:
 		if (iop[1] == 0x0606) {
 			/*
@@ -1745,7 +1698,6 @@
 		}
 		data[0] = MBS_COMMAND_ERROR;
 		break;
->>>>>>> fe82203b
 	case LSC_SCODE_NOXCB:
 		vha->hw->exch_starvation++;
 		if (vha->hw->exch_starvation > 5) {
@@ -2752,11 +2704,7 @@
 		return;
 
 	abt = &sp->u.iocb_cmd;
-<<<<<<< HEAD
-	abt->u.abt.comp_status = le32_to_cpu(pkt->nport_handle);
-=======
 	abt->u.abt.comp_status = le16_to_cpu(pkt->nport_handle);
->>>>>>> fe82203b
 	sp->done(sp, 0);
 }
 
