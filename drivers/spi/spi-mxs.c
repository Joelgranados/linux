/*
 * Freescale MXS SPI master driver
 *
 * Copyright 2012 DENX Software Engineering, GmbH.
 * Copyright 2012 Freescale Semiconductor, Inc.
 * Copyright 2008 Embedded Alley Solutions, Inc All Rights Reserved.
 *
 * Rework and transition to new API by:
 * Marek Vasut <marex@denx.de>
 *
 * Based on previous attempt by:
 * Fabio Estevam <fabio.estevam@freescale.com>
 *
 * Based on code from U-Boot bootloader by:
 * Marek Vasut <marex@denx.de>
 *
 * Based on spi-stmp.c, which is:
 * Author: Dmitry Pervushin <dimka@embeddedalley.com>
 *
 * This program is free software; you can redistribute it and/or modify
 * it under the terms of the GNU General Public License as published by
 * the Free Software Foundation; either version 2 of the License, or
 * (at your option) any later version.
 *
 * This program is distributed in the hope that it will be useful,
 * but WITHOUT ANY WARRANTY; without even the implied warranty of
 * MERCHANTABILITY or FITNESS FOR A PARTICULAR PURPOSE. See the
 * GNU General Public License for more details.
 */

#include <linux/kernel.h>
#include <linux/init.h>
#include <linux/ioport.h>
#include <linux/of.h>
#include <linux/of_device.h>
#include <linux/of_gpio.h>
#include <linux/platform_device.h>
#include <linux/delay.h>
#include <linux/interrupt.h>
#include <linux/dma-mapping.h>
#include <linux/dmaengine.h>
#include <linux/highmem.h>
#include <linux/clk.h>
#include <linux/err.h>
#include <linux/completion.h>
#include <linux/gpio.h>
#include <linux/regulator/consumer.h>
#include <linux/module.h>
#include <linux/stmp_device.h>
#include <linux/spi/spi.h>
#include <linux/spi/mxs-spi.h>

#define DRIVER_NAME		"mxs-spi"

/* Use 10S timeout for very long transfers, it should suffice. */
#define SSP_TIMEOUT		10000

#define SG_MAXLEN		0xff00

/*
 * Flags for txrx functions.  More efficient that using an argument register for
 * each one.
 */
#define TXRX_WRITE		(1<<0)	/* This is a write */
#define TXRX_DEASSERT_CS	(1<<1)	/* De-assert CS at end of txrx */

struct mxs_spi {
	struct mxs_ssp		ssp;
	struct completion	c;
	unsigned int		sck;	/* Rate requested (vs actual) */
};

static int mxs_spi_setup_transfer(struct spi_device *dev,
				  const struct spi_transfer *t)
{
	struct mxs_spi *spi = spi_master_get_devdata(dev->master);
	struct mxs_ssp *ssp = &spi->ssp;
<<<<<<< HEAD
	uint32_t hz = 0;

	hz = dev->max_speed_hz;
	if (t && t->speed_hz)
		hz = min(hz, t->speed_hz);
=======
	const unsigned int hz = min(dev->max_speed_hz, t->speed_hz);

>>>>>>> d8ec26d7
	if (hz == 0) {
		dev_err(&dev->dev, "SPI clock rate of zero not allowed\n");
		return -EINVAL;
	}

	if (hz != spi->sck) {
		mxs_ssp_set_clk_rate(ssp, hz);
		/*
		 * Save requested rate, hz, rather than the actual rate,
		 * ssp->clk_rate.  Otherwise we would set the rate every trasfer
		 * when the actual rate is not quite the same as requested rate.
		 */
		spi->sck = hz;
		/*
		 * Perhaps we should return an error if the actual clock is
		 * nowhere close to what was requested?
		 */
	}

	writel(BM_SSP_CTRL0_LOCK_CS,
		ssp->base + HW_SSP_CTRL0 + STMP_OFFSET_REG_SET);

	writel(BF_SSP_CTRL1_SSP_MODE(BV_SSP_CTRL1_SSP_MODE__SPI) |
	       BF_SSP_CTRL1_WORD_LENGTH(BV_SSP_CTRL1_WORD_LENGTH__EIGHT_BITS) |
	       ((dev->mode & SPI_CPOL) ? BM_SSP_CTRL1_POLARITY : 0) |
	       ((dev->mode & SPI_CPHA) ? BM_SSP_CTRL1_PHASE : 0),
	       ssp->base + HW_SSP_CTRL1(ssp));

	writel(0x0, ssp->base + HW_SSP_CMD0);
	writel(0x0, ssp->base + HW_SSP_CMD1);

	return 0;
}

static int mxs_spi_setup(struct spi_device *dev)
{
	if (!dev->bits_per_word)
		dev->bits_per_word = 8;

	return 0;
}

static u32 mxs_spi_cs_to_reg(unsigned cs)
{
	u32 select = 0;

	/*
	 * i.MX28 Datasheet: 17.10.1: HW_SSP_CTRL0
	 *
	 * The bits BM_SSP_CTRL0_WAIT_FOR_CMD and BM_SSP_CTRL0_WAIT_FOR_IRQ
	 * in HW_SSP_CTRL0 register do have multiple usage, please refer to
	 * the datasheet for further details. In SPI mode, they are used to
	 * toggle the chip-select lines (nCS pins).
	 */
	if (cs & 1)
		select |= BM_SSP_CTRL0_WAIT_FOR_CMD;
	if (cs & 2)
		select |= BM_SSP_CTRL0_WAIT_FOR_IRQ;

	return select;
}

static int mxs_ssp_wait(struct mxs_spi *spi, int offset, int mask, bool set)
{
	const unsigned long timeout = jiffies + msecs_to_jiffies(SSP_TIMEOUT);
	struct mxs_ssp *ssp = &spi->ssp;
	u32 reg;

	do {
		reg = readl_relaxed(ssp->base + offset);

		if (!set)
			reg = ~reg;

		reg &= mask;

		if (reg == mask)
			return 0;
	} while (time_before(jiffies, timeout));

	return -ETIMEDOUT;
}

static void mxs_ssp_dma_irq_callback(void *param)
{
	struct mxs_spi *spi = param;
	complete(&spi->c);
}

static irqreturn_t mxs_ssp_irq_handler(int irq, void *dev_id)
{
	struct mxs_ssp *ssp = dev_id;
	dev_err(ssp->dev, "%s[%i] CTRL1=%08x STATUS=%08x\n",
		__func__, __LINE__,
		readl(ssp->base + HW_SSP_CTRL1(ssp)),
		readl(ssp->base + HW_SSP_STATUS(ssp)));
	return IRQ_HANDLED;
}

static int mxs_spi_txrx_dma(struct mxs_spi *spi,
			    unsigned char *buf, int len,
			    unsigned int flags)
{
	struct mxs_ssp *ssp = &spi->ssp;
	struct dma_async_tx_descriptor *desc = NULL;
	const bool vmalloced_buf = is_vmalloc_addr(buf);
	const int desc_len = vmalloced_buf ? PAGE_SIZE : SG_MAXLEN;
	const int sgs = DIV_ROUND_UP(len, desc_len);
	int sg_count;
	int min, ret;
	u32 ctrl0;
	struct page *vm_page;
	void *sg_buf;
	struct {
		u32			pio[4];
		struct scatterlist	sg;
	} *dma_xfer;

	if (!len)
		return -EINVAL;

	dma_xfer = kzalloc(sizeof(*dma_xfer) * sgs, GFP_KERNEL);
	if (!dma_xfer)
		return -ENOMEM;

	reinit_completion(&spi->c);

	/* Chip select was already programmed into CTRL0 */
	ctrl0 = readl(ssp->base + HW_SSP_CTRL0);
	ctrl0 &= ~(BM_SSP_CTRL0_XFER_COUNT | BM_SSP_CTRL0_IGNORE_CRC |
		 BM_SSP_CTRL0_READ);
	ctrl0 |= BM_SSP_CTRL0_DATA_XFER;

	if (!(flags & TXRX_WRITE))
		ctrl0 |= BM_SSP_CTRL0_READ;

	/* Queue the DMA data transfer. */
	for (sg_count = 0; sg_count < sgs; sg_count++) {
		/* Prepare the transfer descriptor. */
		min = min(len, desc_len);

		/*
		 * De-assert CS on last segment if flag is set (i.e., no more
		 * transfers will follow)
		 */
		if ((sg_count + 1 == sgs) && (flags & TXRX_DEASSERT_CS))
			ctrl0 |= BM_SSP_CTRL0_IGNORE_CRC;

		if (ssp->devid == IMX23_SSP) {
			ctrl0 &= ~BM_SSP_CTRL0_XFER_COUNT;
			ctrl0 |= min;
		}

		dma_xfer[sg_count].pio[0] = ctrl0;
		dma_xfer[sg_count].pio[3] = min;

		if (vmalloced_buf) {
			vm_page = vmalloc_to_page(buf);
			if (!vm_page) {
				ret = -ENOMEM;
				goto err_vmalloc;
			}
			sg_buf = page_address(vm_page) +
				((size_t)buf & ~PAGE_MASK);
		} else {
			sg_buf = buf;
		}

		sg_init_one(&dma_xfer[sg_count].sg, sg_buf, min);
		ret = dma_map_sg(ssp->dev, &dma_xfer[sg_count].sg, 1,
			(flags & TXRX_WRITE) ? DMA_TO_DEVICE : DMA_FROM_DEVICE);

		len -= min;
		buf += min;

		/* Queue the PIO register write transfer. */
		desc = dmaengine_prep_slave_sg(ssp->dmach,
				(struct scatterlist *)dma_xfer[sg_count].pio,
				(ssp->devid == IMX23_SSP) ? 1 : 4,
				DMA_TRANS_NONE,
				sg_count ? DMA_PREP_INTERRUPT : 0);
		if (!desc) {
			dev_err(ssp->dev,
				"Failed to get PIO reg. write descriptor.\n");
			ret = -EINVAL;
			goto err_mapped;
		}

		desc = dmaengine_prep_slave_sg(ssp->dmach,
				&dma_xfer[sg_count].sg, 1,
				(flags & TXRX_WRITE) ? DMA_MEM_TO_DEV : DMA_DEV_TO_MEM,
				DMA_PREP_INTERRUPT | DMA_CTRL_ACK);

		if (!desc) {
			dev_err(ssp->dev,
				"Failed to get DMA data write descriptor.\n");
			ret = -EINVAL;
			goto err_mapped;
		}
	}

	/*
	 * The last descriptor must have this callback,
	 * to finish the DMA transaction.
	 */
	desc->callback = mxs_ssp_dma_irq_callback;
	desc->callback_param = spi;

	/* Start the transfer. */
	dmaengine_submit(desc);
	dma_async_issue_pending(ssp->dmach);

	ret = wait_for_completion_timeout(&spi->c,
				msecs_to_jiffies(SSP_TIMEOUT));
	if (!ret) {
		dev_err(ssp->dev, "DMA transfer timeout\n");
		ret = -ETIMEDOUT;
		dmaengine_terminate_all(ssp->dmach);
		goto err_vmalloc;
	}

	ret = 0;

err_vmalloc:
	while (--sg_count >= 0) {
err_mapped:
		dma_unmap_sg(ssp->dev, &dma_xfer[sg_count].sg, 1,
			(flags & TXRX_WRITE) ? DMA_TO_DEVICE : DMA_FROM_DEVICE);
	}

	kfree(dma_xfer);

	return ret;
}

static int mxs_spi_txrx_pio(struct mxs_spi *spi,
			    unsigned char *buf, int len,
			    unsigned int flags)
{
	struct mxs_ssp *ssp = &spi->ssp;

	writel(BM_SSP_CTRL0_IGNORE_CRC,
	       ssp->base + HW_SSP_CTRL0 + STMP_OFFSET_REG_CLR);

	while (len--) {
		if (len == 0 && (flags & TXRX_DEASSERT_CS))
			writel(BM_SSP_CTRL0_IGNORE_CRC,
			       ssp->base + HW_SSP_CTRL0 + STMP_OFFSET_REG_SET);

		if (ssp->devid == IMX23_SSP) {
			writel(BM_SSP_CTRL0_XFER_COUNT,
				ssp->base + HW_SSP_CTRL0 + STMP_OFFSET_REG_CLR);
			writel(1,
				ssp->base + HW_SSP_CTRL0 + STMP_OFFSET_REG_SET);
		} else {
			writel(1, ssp->base + HW_SSP_XFER_SIZE);
		}

		if (flags & TXRX_WRITE)
			writel(BM_SSP_CTRL0_READ,
				ssp->base + HW_SSP_CTRL0 + STMP_OFFSET_REG_CLR);
		else
			writel(BM_SSP_CTRL0_READ,
				ssp->base + HW_SSP_CTRL0 + STMP_OFFSET_REG_SET);

		writel(BM_SSP_CTRL0_RUN,
				ssp->base + HW_SSP_CTRL0 + STMP_OFFSET_REG_SET);

		if (mxs_ssp_wait(spi, HW_SSP_CTRL0, BM_SSP_CTRL0_RUN, 1))
			return -ETIMEDOUT;

		if (flags & TXRX_WRITE)
			writel(*buf, ssp->base + HW_SSP_DATA(ssp));

		writel(BM_SSP_CTRL0_DATA_XFER,
			     ssp->base + HW_SSP_CTRL0 + STMP_OFFSET_REG_SET);

		if (!(flags & TXRX_WRITE)) {
			if (mxs_ssp_wait(spi, HW_SSP_STATUS(ssp),
						BM_SSP_STATUS_FIFO_EMPTY, 0))
				return -ETIMEDOUT;

			*buf = (readl(ssp->base + HW_SSP_DATA(ssp)) & 0xff);
		}

		if (mxs_ssp_wait(spi, HW_SSP_CTRL0, BM_SSP_CTRL0_RUN, 0))
			return -ETIMEDOUT;

		buf++;
	}

	if (len <= 0)
		return 0;

	return -ETIMEDOUT;
}

static int mxs_spi_transfer_one(struct spi_master *master,
				struct spi_message *m)
{
	struct mxs_spi *spi = spi_master_get_devdata(master);
	struct mxs_ssp *ssp = &spi->ssp;
	struct spi_transfer *t, *tmp_t;
	unsigned int flag;
	int status = 0;

	/* Program CS register bits here, it will be used for all transfers. */
	writel(BM_SSP_CTRL0_WAIT_FOR_CMD | BM_SSP_CTRL0_WAIT_FOR_IRQ,
	       ssp->base + HW_SSP_CTRL0 + STMP_OFFSET_REG_CLR);
	writel(mxs_spi_cs_to_reg(m->spi->chip_select),
	       ssp->base + HW_SSP_CTRL0 + STMP_OFFSET_REG_SET);

	list_for_each_entry_safe(t, tmp_t, &m->transfers, transfer_list) {

		status = mxs_spi_setup_transfer(m->spi, t);
		if (status)
			break;

		/* De-assert on last transfer, inverted by cs_change flag */
		flag = (&t->transfer_list == m->transfers.prev) ^ t->cs_change ?
		       TXRX_DEASSERT_CS : 0;

		/*
		 * Small blocks can be transfered via PIO.
		 * Measured by empiric means:
		 *
		 * dd if=/dev/mtdblock0 of=/dev/null bs=1024k count=1
		 *
		 * DMA only: 2.164808 seconds, 473.0KB/s
		 * Combined: 1.676276 seconds, 610.9KB/s
		 */
		if (t->len < 32) {
			writel(BM_SSP_CTRL1_DMA_ENABLE,
				ssp->base + HW_SSP_CTRL1(ssp) +
				STMP_OFFSET_REG_CLR);

			if (t->tx_buf)
				status = mxs_spi_txrx_pio(spi,
						(void *)t->tx_buf,
						t->len, flag | TXRX_WRITE);
			if (t->rx_buf)
				status = mxs_spi_txrx_pio(spi,
						t->rx_buf, t->len,
						flag);
		} else {
			writel(BM_SSP_CTRL1_DMA_ENABLE,
				ssp->base + HW_SSP_CTRL1(ssp) +
				STMP_OFFSET_REG_SET);

			if (t->tx_buf)
				status = mxs_spi_txrx_dma(spi,
						(void *)t->tx_buf, t->len,
						flag | TXRX_WRITE);
			if (t->rx_buf)
				status = mxs_spi_txrx_dma(spi,
						t->rx_buf, t->len,
						flag);
		}

		if (status) {
			stmp_reset_block(ssp->base);
			break;
		}

		m->actual_length += t->len;
	}

	m->status = status;
	spi_finalize_current_message(master);

	return status;
}

static const struct of_device_id mxs_spi_dt_ids[] = {
	{ .compatible = "fsl,imx23-spi", .data = (void *) IMX23_SSP, },
	{ .compatible = "fsl,imx28-spi", .data = (void *) IMX28_SSP, },
	{ /* sentinel */ }
};
MODULE_DEVICE_TABLE(of, mxs_spi_dt_ids);

static int mxs_spi_probe(struct platform_device *pdev)
{
	const struct of_device_id *of_id =
			of_match_device(mxs_spi_dt_ids, &pdev->dev);
	struct device_node *np = pdev->dev.of_node;
	struct spi_master *master;
	struct mxs_spi *spi;
	struct mxs_ssp *ssp;
	struct resource *iores;
	struct clk *clk;
	void __iomem *base;
	int devid, clk_freq;
	int ret = 0, irq_err;

	/*
	 * Default clock speed for the SPI core. 160MHz seems to
	 * work reasonably well with most SPI flashes, so use this
	 * as a default. Override with "clock-frequency" DT prop.
	 */
	const int clk_freq_default = 160000000;

	iores = platform_get_resource(pdev, IORESOURCE_MEM, 0);
	irq_err = platform_get_irq(pdev, 0);
	if (irq_err < 0)
		return -EINVAL;

	base = devm_ioremap_resource(&pdev->dev, iores);
	if (IS_ERR(base))
		return PTR_ERR(base);

	clk = devm_clk_get(&pdev->dev, NULL);
	if (IS_ERR(clk))
		return PTR_ERR(clk);

	devid = (enum mxs_ssp_id) of_id->data;
	ret = of_property_read_u32(np, "clock-frequency",
				   &clk_freq);
	if (ret)
		clk_freq = clk_freq_default;

	master = spi_alloc_master(&pdev->dev, sizeof(*spi));
	if (!master)
		return -ENOMEM;

	master->transfer_one_message = mxs_spi_transfer_one;
	master->setup = mxs_spi_setup;
	master->bits_per_word_mask = SPI_BPW_MASK(8);
	master->mode_bits = SPI_CPOL | SPI_CPHA;
	master->num_chipselect = 3;
	master->dev.of_node = np;
	master->flags = SPI_MASTER_HALF_DUPLEX;

	spi = spi_master_get_devdata(master);
	ssp = &spi->ssp;
	ssp->dev = &pdev->dev;
	ssp->clk = clk;
	ssp->base = base;
	ssp->devid = devid;

	init_completion(&spi->c);

	ret = devm_request_irq(&pdev->dev, irq_err, mxs_ssp_irq_handler, 0,
			       DRIVER_NAME, ssp);
	if (ret)
		goto out_master_free;

	ssp->dmach = dma_request_slave_channel(&pdev->dev, "rx-tx");
	if (!ssp->dmach) {
		dev_err(ssp->dev, "Failed to request DMA\n");
		ret = -ENODEV;
		goto out_master_free;
	}

	ret = clk_prepare_enable(ssp->clk);
	if (ret)
		goto out_dma_release;

	clk_set_rate(ssp->clk, clk_freq);

	ret = stmp_reset_block(ssp->base);
	if (ret)
		goto out_disable_clk;

	platform_set_drvdata(pdev, master);

	ret = devm_spi_register_master(&pdev->dev, master);
	if (ret) {
		dev_err(&pdev->dev, "Cannot register SPI master, %d\n", ret);
		goto out_disable_clk;
	}

	return 0;

out_disable_clk:
	clk_disable_unprepare(ssp->clk);
out_dma_release:
	dma_release_channel(ssp->dmach);
out_master_free:
	spi_master_put(master);
	return ret;
}

static int mxs_spi_remove(struct platform_device *pdev)
{
	struct spi_master *master;
	struct mxs_spi *spi;
	struct mxs_ssp *ssp;

	master = platform_get_drvdata(pdev);
	spi = spi_master_get_devdata(master);
	ssp = &spi->ssp;

<<<<<<< HEAD
	spi_unregister_master(master);
	clk_disable_unprepare(ssp->clk);
	dma_release_channel(ssp->dmach);
	spi_master_put(master);
=======
	clk_disable_unprepare(ssp->clk);
	dma_release_channel(ssp->dmach);
>>>>>>> d8ec26d7

	return 0;
}

static struct platform_driver mxs_spi_driver = {
	.probe	= mxs_spi_probe,
	.remove	= mxs_spi_remove,
	.driver	= {
		.name	= DRIVER_NAME,
		.owner	= THIS_MODULE,
		.of_match_table = mxs_spi_dt_ids,
	},
};

module_platform_driver(mxs_spi_driver);

MODULE_AUTHOR("Marek Vasut <marex@denx.de>");
MODULE_DESCRIPTION("MXS SPI master driver");
MODULE_LICENSE("GPL");
MODULE_ALIAS("platform:mxs-spi");<|MERGE_RESOLUTION|>--- conflicted
+++ resolved
@@ -75,16 +75,8 @@
 {
 	struct mxs_spi *spi = spi_master_get_devdata(dev->master);
 	struct mxs_ssp *ssp = &spi->ssp;
-<<<<<<< HEAD
-	uint32_t hz = 0;
-
-	hz = dev->max_speed_hz;
-	if (t && t->speed_hz)
-		hz = min(hz, t->speed_hz);
-=======
 	const unsigned int hz = min(dev->max_speed_hz, t->speed_hz);
 
->>>>>>> d8ec26d7
 	if (hz == 0) {
 		dev_err(&dev->dev, "SPI clock rate of zero not allowed\n");
 		return -EINVAL;
@@ -577,15 +569,8 @@
 	spi = spi_master_get_devdata(master);
 	ssp = &spi->ssp;
 
-<<<<<<< HEAD
-	spi_unregister_master(master);
 	clk_disable_unprepare(ssp->clk);
 	dma_release_channel(ssp->dmach);
-	spi_master_put(master);
-=======
-	clk_disable_unprepare(ssp->clk);
-	dma_release_channel(ssp->dmach);
->>>>>>> d8ec26d7
 
 	return 0;
 }
