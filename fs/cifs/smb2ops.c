/*
 *  SMB2 version specific operations
 *
 *  Copyright (c) 2012, Jeff Layton <jlayton@redhat.com>
 *
 *  This library is free software; you can redistribute it and/or modify
 *  it under the terms of the GNU General Public License v2 as published
 *  by the Free Software Foundation.
 *
 *  This library is distributed in the hope that it will be useful,
 *  but WITHOUT ANY WARRANTY; without even the implied warranty of
 *  MERCHANTABILITY or FITNESS FOR A PARTICULAR PURPOSE.  See
 *  the GNU Lesser General Public License for more details.
 *
 *  You should have received a copy of the GNU Lesser General Public License
 *  along with this library; if not, write to the Free Software
 *  Foundation, Inc., 59 Temple Place, Suite 330, Boston, MA 02111-1307 USA
 */

#include <linux/pagemap.h>
#include <linux/vfs.h>
#include <linux/falloc.h>
#include <linux/scatterlist.h>
#include <linux/uuid.h>
#include <crypto/aead.h>
#include "cifsglob.h"
#include "smb2pdu.h"
#include "smb2proto.h"
#include "cifsproto.h"
#include "cifs_debug.h"
#include "cifs_unicode.h"
#include "smb2status.h"
#include "smb2glob.h"
#include "cifs_ioctl.h"

static int
change_conf(struct TCP_Server_Info *server)
{
	server->credits += server->echo_credits + server->oplock_credits;
	server->oplock_credits = server->echo_credits = 0;
	switch (server->credits) {
	case 0:
		return -1;
	case 1:
		server->echoes = false;
		server->oplocks = false;
		cifs_dbg(VFS, "disabling echoes and oplocks\n");
		break;
	case 2:
		server->echoes = true;
		server->oplocks = false;
		server->echo_credits = 1;
		cifs_dbg(FYI, "disabling oplocks\n");
		break;
	default:
		server->echoes = true;
		if (enable_oplocks) {
			server->oplocks = true;
			server->oplock_credits = 1;
		} else
			server->oplocks = false;

		server->echo_credits = 1;
	}
	server->credits -= server->echo_credits + server->oplock_credits;
	return 0;
}

static void
smb2_add_credits(struct TCP_Server_Info *server, const unsigned int add,
		 const int optype)
{
	int *val, rc = 0;
	spin_lock(&server->req_lock);
	val = server->ops->get_credits_field(server, optype);
	*val += add;
	if (*val > 65000) {
		*val = 65000; /* Don't get near 64K credits, avoid srv bugs */
		printk_once(KERN_WARNING "server overflowed SMB3 credits\n");
	}
	server->in_flight--;
	if (server->in_flight == 0 && (optype & CIFS_OP_MASK) != CIFS_NEG_OP)
		rc = change_conf(server);
	/*
	 * Sometimes server returns 0 credits on oplock break ack - we need to
	 * rebalance credits in this case.
	 */
	else if (server->in_flight > 0 && server->oplock_credits == 0 &&
		 server->oplocks) {
		if (server->credits > 1) {
			server->credits--;
			server->oplock_credits++;
		}
	}
	spin_unlock(&server->req_lock);
	wake_up(&server->request_q);
	if (rc)
		cifs_reconnect(server);
}

static void
smb2_set_credits(struct TCP_Server_Info *server, const int val)
{
	spin_lock(&server->req_lock);
	server->credits = val;
	spin_unlock(&server->req_lock);
}

static int *
smb2_get_credits_field(struct TCP_Server_Info *server, const int optype)
{
	switch (optype) {
	case CIFS_ECHO_OP:
		return &server->echo_credits;
	case CIFS_OBREAK_OP:
		return &server->oplock_credits;
	default:
		return &server->credits;
	}
}

static unsigned int
smb2_get_credits(struct mid_q_entry *mid)
{
	struct smb2_sync_hdr *shdr = get_sync_hdr(mid->resp_buf);

	return le16_to_cpu(shdr->CreditRequest);
}

static int
smb2_wait_mtu_credits(struct TCP_Server_Info *server, unsigned int size,
		      unsigned int *num, unsigned int *credits)
{
	int rc = 0;
	unsigned int scredits;

	spin_lock(&server->req_lock);
	while (1) {
		if (server->credits <= 0) {
			spin_unlock(&server->req_lock);
			cifs_num_waiters_inc(server);
			rc = wait_event_killable(server->request_q,
					has_credits(server, &server->credits));
			cifs_num_waiters_dec(server);
			if (rc)
				return rc;
			spin_lock(&server->req_lock);
		} else {
			if (server->tcpStatus == CifsExiting) {
				spin_unlock(&server->req_lock);
				return -ENOENT;
			}

			scredits = server->credits;
			/* can deadlock with reopen */
			if (scredits == 1) {
				*num = SMB2_MAX_BUFFER_SIZE;
				*credits = 0;
				break;
			}

			/* leave one credit for a possible reopen */
			scredits--;
			*num = min_t(unsigned int, size,
				     scredits * SMB2_MAX_BUFFER_SIZE);

			*credits = DIV_ROUND_UP(*num, SMB2_MAX_BUFFER_SIZE);
			server->credits -= *credits;
			server->in_flight++;
			break;
		}
	}
	spin_unlock(&server->req_lock);
	return rc;
}

static __u64
smb2_get_next_mid(struct TCP_Server_Info *server)
{
	__u64 mid;
	/* for SMB2 we need the current value */
	spin_lock(&GlobalMid_Lock);
	mid = server->CurrentMid++;
	spin_unlock(&GlobalMid_Lock);
	return mid;
}

static struct mid_q_entry *
smb2_find_mid(struct TCP_Server_Info *server, char *buf)
{
	struct mid_q_entry *mid;
	struct smb2_sync_hdr *shdr = get_sync_hdr(buf);
	__u64 wire_mid = le64_to_cpu(shdr->MessageId);

	if (shdr->ProtocolId == SMB2_TRANSFORM_PROTO_NUM) {
		cifs_dbg(VFS, "encrypted frame parsing not supported yet");
		return NULL;
	}

	spin_lock(&GlobalMid_Lock);
	list_for_each_entry(mid, &server->pending_mid_q, qhead) {
		if ((mid->mid == wire_mid) &&
		    (mid->mid_state == MID_REQUEST_SUBMITTED) &&
		    (mid->command == shdr->Command)) {
			spin_unlock(&GlobalMid_Lock);
			return mid;
		}
	}
	spin_unlock(&GlobalMid_Lock);
	return NULL;
}

static void
smb2_dump_detail(void *buf)
{
#ifdef CONFIG_CIFS_DEBUG2
	struct smb2_sync_hdr *shdr = get_sync_hdr(buf);

	cifs_dbg(VFS, "Cmd: %d Err: 0x%x Flags: 0x%x Mid: %llu Pid: %d\n",
		 shdr->Command, shdr->Status, shdr->Flags, shdr->MessageId,
		 shdr->ProcessId);
	cifs_dbg(VFS, "smb buf %p len %u\n", buf, smb2_calc_size(buf));
#endif
}

static bool
smb2_need_neg(struct TCP_Server_Info *server)
{
	return server->max_read == 0;
}

static int
smb2_negotiate(const unsigned int xid, struct cifs_ses *ses)
{
	int rc;
	ses->server->CurrentMid = 0;
	rc = SMB2_negotiate(xid, ses);
	/* BB we probably don't need to retry with modern servers */
	if (rc == -EAGAIN)
		rc = -EHOSTDOWN;
	return rc;
}

static unsigned int
smb2_negotiate_wsize(struct cifs_tcon *tcon, struct smb_vol *volume_info)
{
	struct TCP_Server_Info *server = tcon->ses->server;
	unsigned int wsize;

	/* start with specified wsize, or default */
	wsize = volume_info->wsize ? volume_info->wsize : CIFS_DEFAULT_IOSIZE;
	wsize = min_t(unsigned int, wsize, server->max_write);

	if (!(server->capabilities & SMB2_GLOBAL_CAP_LARGE_MTU))
		wsize = min_t(unsigned int, wsize, SMB2_MAX_BUFFER_SIZE);

	return wsize;
}

static unsigned int
smb2_negotiate_rsize(struct cifs_tcon *tcon, struct smb_vol *volume_info)
{
	struct TCP_Server_Info *server = tcon->ses->server;
	unsigned int rsize;

	/* start with specified rsize, or default */
	rsize = volume_info->rsize ? volume_info->rsize : CIFS_DEFAULT_IOSIZE;
	rsize = min_t(unsigned int, rsize, server->max_read);

	if (!(server->capabilities & SMB2_GLOBAL_CAP_LARGE_MTU))
		rsize = min_t(unsigned int, rsize, SMB2_MAX_BUFFER_SIZE);

	return rsize;
}

#ifdef CONFIG_CIFS_STATS2
static int
SMB3_request_interfaces(const unsigned int xid, struct cifs_tcon *tcon)
{
	int rc;
	unsigned int ret_data_len = 0;
	struct network_interface_info_ioctl_rsp *out_buf;

	rc = SMB2_ioctl(xid, tcon, NO_FILE_ID, NO_FILE_ID,
			FSCTL_QUERY_NETWORK_INTERFACE_INFO, true /* is_fsctl */,
			false /* use_ipc */,
			NULL /* no data input */, 0 /* no data input */,
			(char **)&out_buf, &ret_data_len);
	if (rc != 0)
		cifs_dbg(VFS, "error %d on ioctl to get interface list\n", rc);
	else if (ret_data_len < sizeof(struct network_interface_info_ioctl_rsp)) {
		cifs_dbg(VFS, "server returned bad net interface info buf\n");
		rc = -EINVAL;
	} else {
		/* Dump info on first interface */
		cifs_dbg(FYI, "Adapter Capability 0x%x\t",
			le32_to_cpu(out_buf->Capability));
		cifs_dbg(FYI, "Link Speed %lld\n",
			le64_to_cpu(out_buf->LinkSpeed));
	}
	kfree(out_buf);
	return rc;
}
#endif /* STATS2 */

static void
smb3_qfs_tcon(const unsigned int xid, struct cifs_tcon *tcon)
{
	int rc;
	__le16 srch_path = 0; /* Null - open root of share */
	u8 oplock = SMB2_OPLOCK_LEVEL_NONE;
	struct cifs_open_parms oparms;
	struct cifs_fid fid;

	oparms.tcon = tcon;
	oparms.desired_access = FILE_READ_ATTRIBUTES;
	oparms.disposition = FILE_OPEN;
	oparms.create_options = 0;
	oparms.fid = &fid;
	oparms.reconnect = false;

	rc = SMB2_open(xid, &oparms, &srch_path, &oplock, NULL, NULL);
	if (rc)
		return;

#ifdef CONFIG_CIFS_STATS2
	SMB3_request_interfaces(xid, tcon);
#endif /* STATS2 */

	SMB2_QFS_attr(xid, tcon, fid.persistent_fid, fid.volatile_fid,
			FS_ATTRIBUTE_INFORMATION);
	SMB2_QFS_attr(xid, tcon, fid.persistent_fid, fid.volatile_fid,
			FS_DEVICE_INFORMATION);
	SMB2_QFS_attr(xid, tcon, fid.persistent_fid, fid.volatile_fid,
			FS_SECTOR_SIZE_INFORMATION); /* SMB3 specific */
	SMB2_close(xid, tcon, fid.persistent_fid, fid.volatile_fid);
	return;
}

static void
smb2_qfs_tcon(const unsigned int xid, struct cifs_tcon *tcon)
{
	int rc;
	__le16 srch_path = 0; /* Null - open root of share */
	u8 oplock = SMB2_OPLOCK_LEVEL_NONE;
	struct cifs_open_parms oparms;
	struct cifs_fid fid;

	oparms.tcon = tcon;
	oparms.desired_access = FILE_READ_ATTRIBUTES;
	oparms.disposition = FILE_OPEN;
	oparms.create_options = 0;
	oparms.fid = &fid;
	oparms.reconnect = false;

	rc = SMB2_open(xid, &oparms, &srch_path, &oplock, NULL, NULL);
	if (rc)
		return;

	SMB2_QFS_attr(xid, tcon, fid.persistent_fid, fid.volatile_fid,
			FS_ATTRIBUTE_INFORMATION);
	SMB2_QFS_attr(xid, tcon, fid.persistent_fid, fid.volatile_fid,
			FS_DEVICE_INFORMATION);
	SMB2_close(xid, tcon, fid.persistent_fid, fid.volatile_fid);
	return;
}

static int
smb2_is_path_accessible(const unsigned int xid, struct cifs_tcon *tcon,
			struct cifs_sb_info *cifs_sb, const char *full_path)
{
	int rc;
	__le16 *utf16_path;
	__u8 oplock = SMB2_OPLOCK_LEVEL_NONE;
	struct cifs_open_parms oparms;
	struct cifs_fid fid;

	utf16_path = cifs_convert_path_to_utf16(full_path, cifs_sb);
	if (!utf16_path)
		return -ENOMEM;

	oparms.tcon = tcon;
	oparms.desired_access = FILE_READ_ATTRIBUTES;
	oparms.disposition = FILE_OPEN;
	oparms.create_options = 0;
	oparms.fid = &fid;
	oparms.reconnect = false;

	rc = SMB2_open(xid, &oparms, utf16_path, &oplock, NULL, NULL);
	if (rc) {
		kfree(utf16_path);
		return rc;
	}

	rc = SMB2_close(xid, tcon, fid.persistent_fid, fid.volatile_fid);
	kfree(utf16_path);
	return rc;
}

static int
smb2_get_srv_inum(const unsigned int xid, struct cifs_tcon *tcon,
		  struct cifs_sb_info *cifs_sb, const char *full_path,
		  u64 *uniqueid, FILE_ALL_INFO *data)
{
	*uniqueid = le64_to_cpu(data->IndexNumber);
	return 0;
}

static int
smb2_query_file_info(const unsigned int xid, struct cifs_tcon *tcon,
		     struct cifs_fid *fid, FILE_ALL_INFO *data)
{
	int rc;
	struct smb2_file_all_info *smb2_data;

	smb2_data = kzalloc(sizeof(struct smb2_file_all_info) + PATH_MAX * 2,
			    GFP_KERNEL);
	if (smb2_data == NULL)
		return -ENOMEM;

	rc = SMB2_query_info(xid, tcon, fid->persistent_fid, fid->volatile_fid,
			     smb2_data);
	if (!rc)
		move_smb2_info_to_cifs(data, smb2_data);
	kfree(smb2_data);
	return rc;
}

#ifdef CONFIG_CIFS_XATTR
static ssize_t
move_smb2_ea_to_cifs(char *dst, size_t dst_size,
		     struct smb2_file_full_ea_info *src, size_t src_size,
		     const unsigned char *ea_name)
{
	int rc = 0;
	unsigned int ea_name_len = ea_name ? strlen(ea_name) : 0;
	char *name, *value;
	size_t name_len, value_len, user_name_len;

	while (src_size > 0) {
		name = &src->ea_data[0];
		name_len = (size_t)src->ea_name_length;
		value = &src->ea_data[src->ea_name_length + 1];
		value_len = (size_t)le16_to_cpu(src->ea_value_length);

		if (name_len == 0) {
			break;
		}

		if (src_size < 8 + name_len + 1 + value_len) {
			cifs_dbg(FYI, "EA entry goes beyond length of list\n");
			rc = -EIO;
			goto out;
		}

		if (ea_name) {
			if (ea_name_len == name_len &&
			    memcmp(ea_name, name, name_len) == 0) {
				rc = value_len;
				if (dst_size == 0)
					goto out;
				if (dst_size < value_len) {
					rc = -ERANGE;
					goto out;
				}
				memcpy(dst, value, value_len);
				goto out;
			}
		} else {
			/* 'user.' plus a terminating null */
			user_name_len = 5 + 1 + name_len;

			rc += user_name_len;

			if (dst_size >= user_name_len) {
				dst_size -= user_name_len;
				memcpy(dst, "user.", 5);
				dst += 5;
				memcpy(dst, src->ea_data, name_len);
				dst += name_len;
				*dst = 0;
				++dst;
			} else if (dst_size == 0) {
				/* skip copy - calc size only */
			} else {
				/* stop before overrun buffer */
				rc = -ERANGE;
				break;
			}
		}

		if (!src->next_entry_offset)
			break;

		if (src_size < le32_to_cpu(src->next_entry_offset)) {
			/* stop before overrun buffer */
			rc = -ERANGE;
			break;
		}
		src_size -= le32_to_cpu(src->next_entry_offset);
		src = (void *)((char *)src +
			       le32_to_cpu(src->next_entry_offset));
	}

	/* didn't find the named attribute */
	if (ea_name)
		rc = -ENODATA;

out:
	return (ssize_t)rc;
}

static ssize_t
smb2_query_eas(const unsigned int xid, struct cifs_tcon *tcon,
	       const unsigned char *path, const unsigned char *ea_name,
	       char *ea_data, size_t buf_size,
	       struct cifs_sb_info *cifs_sb)
{
	int rc;
	__le16 *utf16_path;
	__u8 oplock = SMB2_OPLOCK_LEVEL_NONE;
	struct cifs_open_parms oparms;
	struct cifs_fid fid;
	struct smb2_file_full_ea_info *smb2_data;

	utf16_path = cifs_convert_path_to_utf16(path, cifs_sb);
	if (!utf16_path)
		return -ENOMEM;

	oparms.tcon = tcon;
	oparms.desired_access = FILE_READ_EA;
	oparms.disposition = FILE_OPEN;
	oparms.create_options = 0;
	oparms.fid = &fid;
	oparms.reconnect = false;

	rc = SMB2_open(xid, &oparms, utf16_path, &oplock, NULL, NULL);
	kfree(utf16_path);
	if (rc) {
		cifs_dbg(FYI, "open failed rc=%d\n", rc);
		return rc;
	}

	smb2_data = kzalloc(SMB2_MAX_EA_BUF, GFP_KERNEL);
	if (smb2_data == NULL) {
		SMB2_close(xid, tcon, fid.persistent_fid, fid.volatile_fid);
		return -ENOMEM;
	}

	rc = SMB2_query_eas(xid, tcon, fid.persistent_fid, fid.volatile_fid,
			    smb2_data);
	SMB2_close(xid, tcon, fid.persistent_fid, fid.volatile_fid);

	if (!rc)
		rc = move_smb2_ea_to_cifs(ea_data, buf_size, smb2_data,
					  SMB2_MAX_EA_BUF, ea_name);

	kfree(smb2_data);
	return rc;
}


static int
smb2_set_ea(const unsigned int xid, struct cifs_tcon *tcon,
	    const char *path, const char *ea_name, const void *ea_value,
	    const __u16 ea_value_len, const struct nls_table *nls_codepage,
	    struct cifs_sb_info *cifs_sb)
{
	int rc;
	__le16 *utf16_path;
	__u8 oplock = SMB2_OPLOCK_LEVEL_NONE;
	struct cifs_open_parms oparms;
	struct cifs_fid fid;
	struct smb2_file_full_ea_info *ea;
	int ea_name_len = strlen(ea_name);
	int len;

	if (ea_name_len > 255)
		return -EINVAL;

	utf16_path = cifs_convert_path_to_utf16(path, cifs_sb);
	if (!utf16_path)
		return -ENOMEM;

	oparms.tcon = tcon;
	oparms.desired_access = FILE_WRITE_EA;
	oparms.disposition = FILE_OPEN;
	oparms.create_options = 0;
	oparms.fid = &fid;
	oparms.reconnect = false;

	rc = SMB2_open(xid, &oparms, utf16_path, &oplock, NULL, NULL);
	kfree(utf16_path);
	if (rc) {
		cifs_dbg(FYI, "open failed rc=%d\n", rc);
		return rc;
	}

	len = sizeof(ea) + ea_name_len + ea_value_len + 1;
	ea = kzalloc(len, GFP_KERNEL);
	if (ea == NULL) {
		SMB2_close(xid, tcon, fid.persistent_fid, fid.volatile_fid);
		return -ENOMEM;
	}

	ea->ea_name_length = ea_name_len;
	ea->ea_value_length = cpu_to_le16(ea_value_len);
	memcpy(ea->ea_data, ea_name, ea_name_len + 1);
	memcpy(ea->ea_data + ea_name_len + 1, ea_value, ea_value_len);

	rc = SMB2_set_ea(xid, tcon, fid.persistent_fid, fid.volatile_fid, ea,
			 len);
	SMB2_close(xid, tcon, fid.persistent_fid, fid.volatile_fid);

	return rc;
}
#endif

static bool
smb2_can_echo(struct TCP_Server_Info *server)
{
	return server->echoes;
}

static void
smb2_clear_stats(struct cifs_tcon *tcon)
{
#ifdef CONFIG_CIFS_STATS
	int i;
	for (i = 0; i < NUMBER_OF_SMB2_COMMANDS; i++) {
		atomic_set(&tcon->stats.smb2_stats.smb2_com_sent[i], 0);
		atomic_set(&tcon->stats.smb2_stats.smb2_com_failed[i], 0);
	}
#endif
}

static void
smb2_dump_share_caps(struct seq_file *m, struct cifs_tcon *tcon)
{
	seq_puts(m, "\n\tShare Capabilities:");
	if (tcon->capabilities & SMB2_SHARE_CAP_DFS)
		seq_puts(m, " DFS,");
	if (tcon->capabilities & SMB2_SHARE_CAP_CONTINUOUS_AVAILABILITY)
		seq_puts(m, " CONTINUOUS AVAILABILITY,");
	if (tcon->capabilities & SMB2_SHARE_CAP_SCALEOUT)
		seq_puts(m, " SCALEOUT,");
	if (tcon->capabilities & SMB2_SHARE_CAP_CLUSTER)
		seq_puts(m, " CLUSTER,");
	if (tcon->capabilities & SMB2_SHARE_CAP_ASYMMETRIC)
		seq_puts(m, " ASYMMETRIC,");
	if (tcon->capabilities == 0)
		seq_puts(m, " None");
	if (tcon->ss_flags & SSINFO_FLAGS_ALIGNED_DEVICE)
		seq_puts(m, " Aligned,");
	if (tcon->ss_flags & SSINFO_FLAGS_PARTITION_ALIGNED_ON_DEVICE)
		seq_puts(m, " Partition Aligned,");
	if (tcon->ss_flags & SSINFO_FLAGS_NO_SEEK_PENALTY)
		seq_puts(m, " SSD,");
	if (tcon->ss_flags & SSINFO_FLAGS_TRIM_ENABLED)
		seq_puts(m, " TRIM-support,");

	seq_printf(m, "\tShare Flags: 0x%x", tcon->share_flags);
	if (tcon->perf_sector_size)
		seq_printf(m, "\tOptimal sector size: 0x%x",
			   tcon->perf_sector_size);
}

static void
smb2_print_stats(struct seq_file *m, struct cifs_tcon *tcon)
{
#ifdef CONFIG_CIFS_STATS
	atomic_t *sent = tcon->stats.smb2_stats.smb2_com_sent;
	atomic_t *failed = tcon->stats.smb2_stats.smb2_com_failed;
	seq_printf(m, "\nNegotiates: %d sent %d failed",
		   atomic_read(&sent[SMB2_NEGOTIATE_HE]),
		   atomic_read(&failed[SMB2_NEGOTIATE_HE]));
	seq_printf(m, "\nSessionSetups: %d sent %d failed",
		   atomic_read(&sent[SMB2_SESSION_SETUP_HE]),
		   atomic_read(&failed[SMB2_SESSION_SETUP_HE]));
	seq_printf(m, "\nLogoffs: %d sent %d failed",
		   atomic_read(&sent[SMB2_LOGOFF_HE]),
		   atomic_read(&failed[SMB2_LOGOFF_HE]));
	seq_printf(m, "\nTreeConnects: %d sent %d failed",
		   atomic_read(&sent[SMB2_TREE_CONNECT_HE]),
		   atomic_read(&failed[SMB2_TREE_CONNECT_HE]));
	seq_printf(m, "\nTreeDisconnects: %d sent %d failed",
		   atomic_read(&sent[SMB2_TREE_DISCONNECT_HE]),
		   atomic_read(&failed[SMB2_TREE_DISCONNECT_HE]));
	seq_printf(m, "\nCreates: %d sent %d failed",
		   atomic_read(&sent[SMB2_CREATE_HE]),
		   atomic_read(&failed[SMB2_CREATE_HE]));
	seq_printf(m, "\nCloses: %d sent %d failed",
		   atomic_read(&sent[SMB2_CLOSE_HE]),
		   atomic_read(&failed[SMB2_CLOSE_HE]));
	seq_printf(m, "\nFlushes: %d sent %d failed",
		   atomic_read(&sent[SMB2_FLUSH_HE]),
		   atomic_read(&failed[SMB2_FLUSH_HE]));
	seq_printf(m, "\nReads: %d sent %d failed",
		   atomic_read(&sent[SMB2_READ_HE]),
		   atomic_read(&failed[SMB2_READ_HE]));
	seq_printf(m, "\nWrites: %d sent %d failed",
		   atomic_read(&sent[SMB2_WRITE_HE]),
		   atomic_read(&failed[SMB2_WRITE_HE]));
	seq_printf(m, "\nLocks: %d sent %d failed",
		   atomic_read(&sent[SMB2_LOCK_HE]),
		   atomic_read(&failed[SMB2_LOCK_HE]));
	seq_printf(m, "\nIOCTLs: %d sent %d failed",
		   atomic_read(&sent[SMB2_IOCTL_HE]),
		   atomic_read(&failed[SMB2_IOCTL_HE]));
	seq_printf(m, "\nCancels: %d sent %d failed",
		   atomic_read(&sent[SMB2_CANCEL_HE]),
		   atomic_read(&failed[SMB2_CANCEL_HE]));
	seq_printf(m, "\nEchos: %d sent %d failed",
		   atomic_read(&sent[SMB2_ECHO_HE]),
		   atomic_read(&failed[SMB2_ECHO_HE]));
	seq_printf(m, "\nQueryDirectories: %d sent %d failed",
		   atomic_read(&sent[SMB2_QUERY_DIRECTORY_HE]),
		   atomic_read(&failed[SMB2_QUERY_DIRECTORY_HE]));
	seq_printf(m, "\nChangeNotifies: %d sent %d failed",
		   atomic_read(&sent[SMB2_CHANGE_NOTIFY_HE]),
		   atomic_read(&failed[SMB2_CHANGE_NOTIFY_HE]));
	seq_printf(m, "\nQueryInfos: %d sent %d failed",
		   atomic_read(&sent[SMB2_QUERY_INFO_HE]),
		   atomic_read(&failed[SMB2_QUERY_INFO_HE]));
	seq_printf(m, "\nSetInfos: %d sent %d failed",
		   atomic_read(&sent[SMB2_SET_INFO_HE]),
		   atomic_read(&failed[SMB2_SET_INFO_HE]));
	seq_printf(m, "\nOplockBreaks: %d sent %d failed",
		   atomic_read(&sent[SMB2_OPLOCK_BREAK_HE]),
		   atomic_read(&failed[SMB2_OPLOCK_BREAK_HE]));
#endif
}

static void
smb2_set_fid(struct cifsFileInfo *cfile, struct cifs_fid *fid, __u32 oplock)
{
	struct cifsInodeInfo *cinode = CIFS_I(d_inode(cfile->dentry));
	struct TCP_Server_Info *server = tlink_tcon(cfile->tlink)->ses->server;

	cfile->fid.persistent_fid = fid->persistent_fid;
	cfile->fid.volatile_fid = fid->volatile_fid;
	server->ops->set_oplock_level(cinode, oplock, fid->epoch,
				      &fid->purge_cache);
	cinode->can_cache_brlcks = CIFS_CACHE_WRITE(cinode);
	memcpy(cfile->fid.create_guid, fid->create_guid, 16);
}

static void
smb2_close_file(const unsigned int xid, struct cifs_tcon *tcon,
		struct cifs_fid *fid)
{
	SMB2_close(xid, tcon, fid->persistent_fid, fid->volatile_fid);
}

static int
SMB2_request_res_key(const unsigned int xid, struct cifs_tcon *tcon,
		     u64 persistent_fid, u64 volatile_fid,
		     struct copychunk_ioctl *pcchunk)
{
	int rc;
	unsigned int ret_data_len;
	struct resume_key_req *res_key;

	rc = SMB2_ioctl(xid, tcon, persistent_fid, volatile_fid,
			FSCTL_SRV_REQUEST_RESUME_KEY, true /* is_fsctl */,
			false /* use_ipc */,
			NULL, 0 /* no input */,
			(char **)&res_key, &ret_data_len);

	if (rc) {
		cifs_dbg(VFS, "refcpy ioctl error %d getting resume key\n", rc);
		goto req_res_key_exit;
	}
	if (ret_data_len < sizeof(struct resume_key_req)) {
		cifs_dbg(VFS, "Invalid refcopy resume key length\n");
		rc = -EINVAL;
		goto req_res_key_exit;
	}
	memcpy(pcchunk->SourceKey, res_key->ResumeKey, COPY_CHUNK_RES_KEY_SIZE);

req_res_key_exit:
	kfree(res_key);
	return rc;
}

static ssize_t
smb2_copychunk_range(const unsigned int xid,
			struct cifsFileInfo *srcfile,
			struct cifsFileInfo *trgtfile, u64 src_off,
			u64 len, u64 dest_off)
{
	int rc;
	unsigned int ret_data_len;
	struct copychunk_ioctl *pcchunk;
	struct copychunk_ioctl_rsp *retbuf = NULL;
	struct cifs_tcon *tcon;
	int chunks_copied = 0;
	bool chunk_sizes_updated = false;
	ssize_t bytes_written, total_bytes_written = 0;

	pcchunk = kmalloc(sizeof(struct copychunk_ioctl), GFP_KERNEL);

	if (pcchunk == NULL)
		return -ENOMEM;

	cifs_dbg(FYI, "in smb2_copychunk_range - about to call request res key\n");
	/* Request a key from the server to identify the source of the copy */
	rc = SMB2_request_res_key(xid, tlink_tcon(srcfile->tlink),
				srcfile->fid.persistent_fid,
				srcfile->fid.volatile_fid, pcchunk);

	/* Note: request_res_key sets res_key null only if rc !=0 */
	if (rc)
		goto cchunk_out;

	/* For now array only one chunk long, will make more flexible later */
	pcchunk->ChunkCount = cpu_to_le32(1);
	pcchunk->Reserved = 0;
	pcchunk->Reserved2 = 0;

	tcon = tlink_tcon(trgtfile->tlink);

	while (len > 0) {
		pcchunk->SourceOffset = cpu_to_le64(src_off);
		pcchunk->TargetOffset = cpu_to_le64(dest_off);
		pcchunk->Length =
			cpu_to_le32(min_t(u32, len, tcon->max_bytes_chunk));

		/* Request server copy to target from src identified by key */
		rc = SMB2_ioctl(xid, tcon, trgtfile->fid.persistent_fid,
			trgtfile->fid.volatile_fid, FSCTL_SRV_COPYCHUNK_WRITE,
			true /* is_fsctl */, false /* use_ipc */,
			(char *)pcchunk,
			sizeof(struct copychunk_ioctl),	(char **)&retbuf,
			&ret_data_len);
		if (rc == 0) {
			if (ret_data_len !=
					sizeof(struct copychunk_ioctl_rsp)) {
				cifs_dbg(VFS, "invalid cchunk response size\n");
				rc = -EIO;
				goto cchunk_out;
			}
			if (retbuf->TotalBytesWritten == 0) {
				cifs_dbg(FYI, "no bytes copied\n");
				rc = -EIO;
				goto cchunk_out;
			}
			/*
			 * Check if server claimed to write more than we asked
			 */
			if (le32_to_cpu(retbuf->TotalBytesWritten) >
			    le32_to_cpu(pcchunk->Length)) {
				cifs_dbg(VFS, "invalid copy chunk response\n");
				rc = -EIO;
				goto cchunk_out;
			}
			if (le32_to_cpu(retbuf->ChunksWritten) != 1) {
				cifs_dbg(VFS, "invalid num chunks written\n");
				rc = -EIO;
				goto cchunk_out;
			}
			chunks_copied++;

			bytes_written = le32_to_cpu(retbuf->TotalBytesWritten);
			src_off += bytes_written;
			dest_off += bytes_written;
			len -= bytes_written;
			total_bytes_written += bytes_written;

			cifs_dbg(FYI, "Chunks %d PartialChunk %d Total %zu\n",
				le32_to_cpu(retbuf->ChunksWritten),
				le32_to_cpu(retbuf->ChunkBytesWritten),
				bytes_written);
		} else if (rc == -EINVAL) {
			if (ret_data_len != sizeof(struct copychunk_ioctl_rsp))
				goto cchunk_out;

			cifs_dbg(FYI, "MaxChunks %d BytesChunk %d MaxCopy %d\n",
				le32_to_cpu(retbuf->ChunksWritten),
				le32_to_cpu(retbuf->ChunkBytesWritten),
				le32_to_cpu(retbuf->TotalBytesWritten));

			/*
			 * Check if this is the first request using these sizes,
			 * (ie check if copy succeed once with original sizes
			 * and check if the server gave us different sizes after
			 * we already updated max sizes on previous request).
			 * if not then why is the server returning an error now
			 */
			if ((chunks_copied != 0) || chunk_sizes_updated)
				goto cchunk_out;

			/* Check that server is not asking us to grow size */
			if (le32_to_cpu(retbuf->ChunkBytesWritten) <
					tcon->max_bytes_chunk)
				tcon->max_bytes_chunk =
					le32_to_cpu(retbuf->ChunkBytesWritten);
			else
				goto cchunk_out; /* server gave us bogus size */

			/* No need to change MaxChunks since already set to 1 */
			chunk_sizes_updated = true;
		} else
			goto cchunk_out;
	}

cchunk_out:
	kfree(pcchunk);
	kfree(retbuf);
	if (rc)
		return rc;
	else
		return total_bytes_written;
}

static int
smb2_flush_file(const unsigned int xid, struct cifs_tcon *tcon,
		struct cifs_fid *fid)
{
	return SMB2_flush(xid, tcon, fid->persistent_fid, fid->volatile_fid);
}

static unsigned int
smb2_read_data_offset(char *buf)
{
	struct smb2_read_rsp *rsp = (struct smb2_read_rsp *)buf;
	return rsp->DataOffset;
}

static unsigned int
smb2_read_data_length(char *buf)
{
	struct smb2_read_rsp *rsp = (struct smb2_read_rsp *)buf;
	return le32_to_cpu(rsp->DataLength);
}


static int
smb2_sync_read(const unsigned int xid, struct cifs_fid *pfid,
	       struct cifs_io_parms *parms, unsigned int *bytes_read,
	       char **buf, int *buf_type)
{
	parms->persistent_fid = pfid->persistent_fid;
	parms->volatile_fid = pfid->volatile_fid;
	return SMB2_read(xid, parms, bytes_read, buf, buf_type);
}

static int
smb2_sync_write(const unsigned int xid, struct cifs_fid *pfid,
		struct cifs_io_parms *parms, unsigned int *written,
		struct kvec *iov, unsigned long nr_segs)
{

	parms->persistent_fid = pfid->persistent_fid;
	parms->volatile_fid = pfid->volatile_fid;
	return SMB2_write(xid, parms, written, iov, nr_segs);
}

/* Set or clear the SPARSE_FILE attribute based on value passed in setsparse */
static bool smb2_set_sparse(const unsigned int xid, struct cifs_tcon *tcon,
		struct cifsFileInfo *cfile, struct inode *inode, __u8 setsparse)
{
	struct cifsInodeInfo *cifsi;
	int rc;

	cifsi = CIFS_I(inode);

	/* if file already sparse don't bother setting sparse again */
	if ((cifsi->cifsAttrs & FILE_ATTRIBUTE_SPARSE_FILE) && setsparse)
		return true; /* already sparse */

	if (!(cifsi->cifsAttrs & FILE_ATTRIBUTE_SPARSE_FILE) && !setsparse)
		return true; /* already not sparse */

	/*
	 * Can't check for sparse support on share the usual way via the
	 * FS attribute info (FILE_SUPPORTS_SPARSE_FILES) on the share
	 * since Samba server doesn't set the flag on the share, yet
	 * supports the set sparse FSCTL and returns sparse correctly
	 * in the file attributes. If we fail setting sparse though we
	 * mark that server does not support sparse files for this share
	 * to avoid repeatedly sending the unsupported fsctl to server
	 * if the file is repeatedly extended.
	 */
	if (tcon->broken_sparse_sup)
		return false;

	rc = SMB2_ioctl(xid, tcon, cfile->fid.persistent_fid,
			cfile->fid.volatile_fid, FSCTL_SET_SPARSE,
			true /* is_fctl */, false /* use_ipc */,
			&setsparse, 1, NULL, NULL);
	if (rc) {
		tcon->broken_sparse_sup = true;
		cifs_dbg(FYI, "set sparse rc = %d\n", rc);
		return false;
	}

	if (setsparse)
		cifsi->cifsAttrs |= FILE_ATTRIBUTE_SPARSE_FILE;
	else
		cifsi->cifsAttrs &= (~FILE_ATTRIBUTE_SPARSE_FILE);

	return true;
}

static int
smb2_set_file_size(const unsigned int xid, struct cifs_tcon *tcon,
		   struct cifsFileInfo *cfile, __u64 size, bool set_alloc)
{
	__le64 eof = cpu_to_le64(size);
	struct inode *inode;

	/*
	 * If extending file more than one page make sparse. Many Linux fs
	 * make files sparse by default when extending via ftruncate
	 */
	inode = d_inode(cfile->dentry);

	if (!set_alloc && (size > inode->i_size + 8192)) {
		__u8 set_sparse = 1;

		/* whether set sparse succeeds or not, extend the file */
		smb2_set_sparse(xid, tcon, cfile, inode, set_sparse);
	}

	return SMB2_set_eof(xid, tcon, cfile->fid.persistent_fid,
			    cfile->fid.volatile_fid, cfile->pid, &eof, false);
}

static int
smb2_duplicate_extents(const unsigned int xid,
			struct cifsFileInfo *srcfile,
			struct cifsFileInfo *trgtfile, u64 src_off,
			u64 len, u64 dest_off)
{
	int rc;
	unsigned int ret_data_len;
	struct duplicate_extents_to_file dup_ext_buf;
	struct cifs_tcon *tcon = tlink_tcon(trgtfile->tlink);

	/* server fileays advertise duplicate extent support with this flag */
	if ((le32_to_cpu(tcon->fsAttrInfo.Attributes) &
	     FILE_SUPPORTS_BLOCK_REFCOUNTING) == 0)
		return -EOPNOTSUPP;

	dup_ext_buf.VolatileFileHandle = srcfile->fid.volatile_fid;
	dup_ext_buf.PersistentFileHandle = srcfile->fid.persistent_fid;
	dup_ext_buf.SourceFileOffset = cpu_to_le64(src_off);
	dup_ext_buf.TargetFileOffset = cpu_to_le64(dest_off);
	dup_ext_buf.ByteCount = cpu_to_le64(len);
	cifs_dbg(FYI, "duplicate extents: src off %lld dst off %lld len %lld",
		src_off, dest_off, len);

	rc = smb2_set_file_size(xid, tcon, trgtfile, dest_off + len, false);
	if (rc)
		goto duplicate_extents_out;

	rc = SMB2_ioctl(xid, tcon, trgtfile->fid.persistent_fid,
			trgtfile->fid.volatile_fid,
			FSCTL_DUPLICATE_EXTENTS_TO_FILE,
			true /* is_fsctl */, false /* use_ipc */,
			(char *)&dup_ext_buf,
			sizeof(struct duplicate_extents_to_file),
			NULL,
			&ret_data_len);

	if (ret_data_len > 0)
		cifs_dbg(FYI, "non-zero response length in duplicate extents");

duplicate_extents_out:
	return rc;
}

static int
smb2_set_compression(const unsigned int xid, struct cifs_tcon *tcon,
		   struct cifsFileInfo *cfile)
{
	return SMB2_set_compression(xid, tcon, cfile->fid.persistent_fid,
			    cfile->fid.volatile_fid);
}

static int
smb3_set_integrity(const unsigned int xid, struct cifs_tcon *tcon,
		   struct cifsFileInfo *cfile)
{
	struct fsctl_set_integrity_information_req integr_info;
	unsigned int ret_data_len;

	integr_info.ChecksumAlgorithm = cpu_to_le16(CHECKSUM_TYPE_UNCHANGED);
	integr_info.Flags = 0;
	integr_info.Reserved = 0;

	return SMB2_ioctl(xid, tcon, cfile->fid.persistent_fid,
			cfile->fid.volatile_fid,
			FSCTL_SET_INTEGRITY_INFORMATION,
			true /* is_fsctl */, false /* use_ipc */,
			(char *)&integr_info,
			sizeof(struct fsctl_set_integrity_information_req),
			NULL,
			&ret_data_len);

}

static int
smb3_enum_snapshots(const unsigned int xid, struct cifs_tcon *tcon,
		   struct cifsFileInfo *cfile, void __user *ioc_buf)
{
	char *retbuf = NULL;
	unsigned int ret_data_len = 0;
	int rc;
	struct smb_snapshot_array snapshot_in;

	rc = SMB2_ioctl(xid, tcon, cfile->fid.persistent_fid,
			cfile->fid.volatile_fid,
			FSCTL_SRV_ENUMERATE_SNAPSHOTS,
			true /* is_fsctl */, false /* use_ipc */,
			NULL, 0 /* no input data */,
			(char **)&retbuf,
			&ret_data_len);
	cifs_dbg(FYI, "enum snaphots ioctl returned %d and ret buflen is %d\n",
			rc, ret_data_len);
	if (rc)
		return rc;

	if (ret_data_len && (ioc_buf != NULL) && (retbuf != NULL)) {
		/* Fixup buffer */
		if (copy_from_user(&snapshot_in, ioc_buf,
		    sizeof(struct smb_snapshot_array))) {
			rc = -EFAULT;
			kfree(retbuf);
			return rc;
		}
		if (snapshot_in.snapshot_array_size < sizeof(struct smb_snapshot_array)) {
			rc = -ERANGE;
			kfree(retbuf);
			return rc;
		}

		if (ret_data_len > snapshot_in.snapshot_array_size)
			ret_data_len = snapshot_in.snapshot_array_size;

		if (copy_to_user(ioc_buf, retbuf, ret_data_len))
			rc = -EFAULT;
	}

	kfree(retbuf);
	return rc;
}

static int
smb2_query_dir_first(const unsigned int xid, struct cifs_tcon *tcon,
		     const char *path, struct cifs_sb_info *cifs_sb,
		     struct cifs_fid *fid, __u16 search_flags,
		     struct cifs_search_info *srch_inf)
{
	__le16 *utf16_path;
	int rc;
	__u8 oplock = SMB2_OPLOCK_LEVEL_NONE;
	struct cifs_open_parms oparms;

	utf16_path = cifs_convert_path_to_utf16(path, cifs_sb);
	if (!utf16_path)
		return -ENOMEM;

	oparms.tcon = tcon;
	oparms.desired_access = FILE_READ_ATTRIBUTES | FILE_READ_DATA;
	oparms.disposition = FILE_OPEN;
	oparms.create_options = 0;
	oparms.fid = fid;
	oparms.reconnect = false;

	rc = SMB2_open(xid, &oparms, utf16_path, &oplock, NULL, NULL);
	kfree(utf16_path);
	if (rc) {
		cifs_dbg(FYI, "open dir failed rc=%d\n", rc);
		return rc;
	}

	srch_inf->entries_in_buffer = 0;
	srch_inf->index_of_last_entry = 0;

	rc = SMB2_query_directory(xid, tcon, fid->persistent_fid,
				  fid->volatile_fid, 0, srch_inf);
	if (rc) {
		cifs_dbg(FYI, "query directory failed rc=%d\n", rc);
		SMB2_close(xid, tcon, fid->persistent_fid, fid->volatile_fid);
	}
	return rc;
}

static int
smb2_query_dir_next(const unsigned int xid, struct cifs_tcon *tcon,
		    struct cifs_fid *fid, __u16 search_flags,
		    struct cifs_search_info *srch_inf)
{
	return SMB2_query_directory(xid, tcon, fid->persistent_fid,
				    fid->volatile_fid, 0, srch_inf);
}

static int
smb2_close_dir(const unsigned int xid, struct cifs_tcon *tcon,
	       struct cifs_fid *fid)
{
	return SMB2_close(xid, tcon, fid->persistent_fid, fid->volatile_fid);
}

/*
* If we negotiate SMB2 protocol and get STATUS_PENDING - update
* the number of credits and return true. Otherwise - return false.
*/
static bool
smb2_is_status_pending(char *buf, struct TCP_Server_Info *server, int length)
{
	struct smb2_sync_hdr *shdr = get_sync_hdr(buf);

	if (shdr->Status != STATUS_PENDING)
		return false;

	if (!length) {
		spin_lock(&server->req_lock);
		server->credits += le16_to_cpu(shdr->CreditRequest);
		spin_unlock(&server->req_lock);
		wake_up(&server->request_q);
	}

	return true;
}

static bool
smb2_is_session_expired(char *buf)
{
	struct smb2_sync_hdr *shdr = get_sync_hdr(buf);

	if (shdr->Status != STATUS_NETWORK_SESSION_EXPIRED)
		return false;

	cifs_dbg(FYI, "Session expired\n");
	return true;
}

static int
smb2_oplock_response(struct cifs_tcon *tcon, struct cifs_fid *fid,
		     struct cifsInodeInfo *cinode)
{
	if (tcon->ses->server->capabilities & SMB2_GLOBAL_CAP_LEASING)
		return SMB2_lease_break(0, tcon, cinode->lease_key,
					smb2_get_lease_state(cinode));

	return SMB2_oplock_break(0, tcon, fid->persistent_fid,
				 fid->volatile_fid,
				 CIFS_CACHE_READ(cinode) ? 1 : 0);
}

static int
smb2_queryfs(const unsigned int xid, struct cifs_tcon *tcon,
	     struct kstatfs *buf)
{
	int rc;
	__le16 srch_path = 0; /* Null - open root of share */
	u8 oplock = SMB2_OPLOCK_LEVEL_NONE;
	struct cifs_open_parms oparms;
	struct cifs_fid fid;

	oparms.tcon = tcon;
	oparms.desired_access = FILE_READ_ATTRIBUTES;
	oparms.disposition = FILE_OPEN;
	oparms.create_options = 0;
	oparms.fid = &fid;
	oparms.reconnect = false;

	rc = SMB2_open(xid, &oparms, &srch_path, &oplock, NULL, NULL);
	if (rc)
		return rc;
	buf->f_type = SMB2_MAGIC_NUMBER;
	rc = SMB2_QFS_info(xid, tcon, fid.persistent_fid, fid.volatile_fid,
			   buf);
	SMB2_close(xid, tcon, fid.persistent_fid, fid.volatile_fid);
	return rc;
}

static bool
smb2_compare_fids(struct cifsFileInfo *ob1, struct cifsFileInfo *ob2)
{
	return ob1->fid.persistent_fid == ob2->fid.persistent_fid &&
	       ob1->fid.volatile_fid == ob2->fid.volatile_fid;
}

static int
smb2_mand_lock(const unsigned int xid, struct cifsFileInfo *cfile, __u64 offset,
	       __u64 length, __u32 type, int lock, int unlock, bool wait)
{
	if (unlock && !lock)
		type = SMB2_LOCKFLAG_UNLOCK;
	return SMB2_lock(xid, tlink_tcon(cfile->tlink),
			 cfile->fid.persistent_fid, cfile->fid.volatile_fid,
			 current->tgid, length, offset, type, wait);
}

static void
smb2_get_lease_key(struct inode *inode, struct cifs_fid *fid)
{
	memcpy(fid->lease_key, CIFS_I(inode)->lease_key, SMB2_LEASE_KEY_SIZE);
}

static void
smb2_set_lease_key(struct inode *inode, struct cifs_fid *fid)
{
	memcpy(CIFS_I(inode)->lease_key, fid->lease_key, SMB2_LEASE_KEY_SIZE);
}

static void
smb2_new_lease_key(struct cifs_fid *fid)
{
	generate_random_uuid(fid->lease_key);
}

static int
smb2_get_dfs_refer(const unsigned int xid, struct cifs_ses *ses,
		   const char *search_name,
		   struct dfs_info3_param **target_nodes,
		   unsigned int *num_of_nodes,
		   const struct nls_table *nls_codepage, int remap)
{
	int rc;
	__le16 *utf16_path = NULL;
	int utf16_path_len = 0;
	struct cifs_tcon *tcon;
	struct fsctl_get_dfs_referral_req *dfs_req = NULL;
	struct get_dfs_referral_rsp *dfs_rsp = NULL;
	u32 dfs_req_size = 0, dfs_rsp_size = 0;

	cifs_dbg(FYI, "smb2_get_dfs_refer path <%s>\n", search_name);

	/*
	 * Use any tcon from the current session. Here, the first one.
	 */
	spin_lock(&cifs_tcp_ses_lock);
	tcon = list_first_entry_or_null(&ses->tcon_list, struct cifs_tcon,
					tcon_list);
	if (tcon)
		tcon->tc_count++;
	spin_unlock(&cifs_tcp_ses_lock);

	if (!tcon) {
		cifs_dbg(VFS, "session %p has no tcon available for a dfs referral request\n",
			 ses);
		rc = -ENOTCONN;
		goto out;
	}

	utf16_path = cifs_strndup_to_utf16(search_name, PATH_MAX,
					   &utf16_path_len,
					   nls_codepage, remap);
	if (!utf16_path) {
		rc = -ENOMEM;
		goto out;
	}

	dfs_req_size = sizeof(*dfs_req) + utf16_path_len;
	dfs_req = kzalloc(dfs_req_size, GFP_KERNEL);
	if (!dfs_req) {
		rc = -ENOMEM;
		goto out;
	}

	/* Highest DFS referral version understood */
	dfs_req->MaxReferralLevel = DFS_VERSION;

	/* Path to resolve in an UTF-16 null-terminated string */
	memcpy(dfs_req->RequestFileName, utf16_path, utf16_path_len);

	do {
		/* try first with IPC */
		rc = SMB2_ioctl(xid, tcon, NO_FILE_ID, NO_FILE_ID,
				FSCTL_DFS_GET_REFERRALS,
				true /* is_fsctl */, true /* use_ipc */,
				(char *)dfs_req, dfs_req_size,
				(char **)&dfs_rsp, &dfs_rsp_size);
		if (rc == -ENOTCONN) {
			/* try with normal tcon */
			rc = SMB2_ioctl(xid, tcon, NO_FILE_ID, NO_FILE_ID,
					FSCTL_DFS_GET_REFERRALS,
					true /* is_fsctl */, false /*use_ipc*/,
					(char *)dfs_req, dfs_req_size,
					(char **)&dfs_rsp, &dfs_rsp_size);
		}
	} while (rc == -EAGAIN);

	if (rc) {
		cifs_dbg(VFS, "ioctl error in smb2_get_dfs_refer rc=%d\n", rc);
		goto out;
	}

	rc = parse_dfs_referrals(dfs_rsp, dfs_rsp_size,
				 num_of_nodes, target_nodes,
				 nls_codepage, remap, search_name,
				 true /* is_unicode */);
	if (rc) {
		cifs_dbg(VFS, "parse error in smb2_get_dfs_refer rc=%d\n", rc);
		goto out;
	}

 out:
	if (tcon) {
		spin_lock(&cifs_tcp_ses_lock);
		tcon->tc_count--;
		spin_unlock(&cifs_tcp_ses_lock);
	}
	kfree(utf16_path);
	kfree(dfs_req);
	kfree(dfs_rsp);
	return rc;
}
#define SMB2_SYMLINK_STRUCT_SIZE \
	(sizeof(struct smb2_err_rsp) - 1 + sizeof(struct smb2_symlink_err_rsp))

static int
smb2_query_symlink(const unsigned int xid, struct cifs_tcon *tcon,
		   const char *full_path, char **target_path,
		   struct cifs_sb_info *cifs_sb)
{
	int rc;
	__le16 *utf16_path;
	__u8 oplock = SMB2_OPLOCK_LEVEL_NONE;
	struct cifs_open_parms oparms;
	struct cifs_fid fid;
	struct smb2_err_rsp *err_buf = NULL;
	struct smb2_symlink_err_rsp *symlink;
	unsigned int sub_len;
	unsigned int sub_offset;
	unsigned int print_len;
	unsigned int print_offset;

	cifs_dbg(FYI, "%s: path: %s\n", __func__, full_path);

	utf16_path = cifs_convert_path_to_utf16(full_path, cifs_sb);
	if (!utf16_path)
		return -ENOMEM;

	oparms.tcon = tcon;
	oparms.desired_access = FILE_READ_ATTRIBUTES;
	oparms.disposition = FILE_OPEN;
	oparms.create_options = 0;
	oparms.fid = &fid;
	oparms.reconnect = false;

	rc = SMB2_open(xid, &oparms, utf16_path, &oplock, NULL, &err_buf);

	if (!rc || !err_buf) {
		kfree(utf16_path);
		return -ENOENT;
	}

	if (le32_to_cpu(err_buf->ByteCount) < sizeof(struct smb2_symlink_err_rsp) ||
	    get_rfc1002_length(err_buf) + 4 < SMB2_SYMLINK_STRUCT_SIZE) {
		kfree(utf16_path);
		return -ENOENT;
	}

	/* open must fail on symlink - reset rc */
	rc = 0;
	symlink = (struct smb2_symlink_err_rsp *)err_buf->ErrorData;
	sub_len = le16_to_cpu(symlink->SubstituteNameLength);
	sub_offset = le16_to_cpu(symlink->SubstituteNameOffset);
	print_len = le16_to_cpu(symlink->PrintNameLength);
	print_offset = le16_to_cpu(symlink->PrintNameOffset);

	if (get_rfc1002_length(err_buf) + 4 <
			SMB2_SYMLINK_STRUCT_SIZE + sub_offset + sub_len) {
		kfree(utf16_path);
		return -ENOENT;
	}

	if (get_rfc1002_length(err_buf) + 4 <
			SMB2_SYMLINK_STRUCT_SIZE + print_offset + print_len) {
		kfree(utf16_path);
		return -ENOENT;
	}

	*target_path = cifs_strndup_from_utf16(
				(char *)symlink->PathBuffer + sub_offset,
				sub_len, true, cifs_sb->local_nls);
	if (!(*target_path)) {
		kfree(utf16_path);
		return -ENOMEM;
	}
	convert_delimiter(*target_path, '/');
	cifs_dbg(FYI, "%s: target path: %s\n", __func__, *target_path);
	kfree(utf16_path);
	return rc;
}

#ifdef CONFIG_CIFS_ACL
static struct cifs_ntsd *
get_smb2_acl_by_fid(struct cifs_sb_info *cifs_sb,
		const struct cifs_fid *cifsfid, u32 *pacllen)
{
	struct cifs_ntsd *pntsd = NULL;
	unsigned int xid;
	int rc = -EOPNOTSUPP;
	struct tcon_link *tlink = cifs_sb_tlink(cifs_sb);

	if (IS_ERR(tlink))
		return ERR_CAST(tlink);

	xid = get_xid();
	cifs_dbg(FYI, "trying to get acl\n");

	rc = SMB2_query_acl(xid, tlink_tcon(tlink), cifsfid->persistent_fid,
			    cifsfid->volatile_fid, (void **)&pntsd, pacllen);
	free_xid(xid);

	cifs_put_tlink(tlink);

	cifs_dbg(FYI, "%s: rc = %d ACL len %d\n", __func__, rc, *pacllen);
	if (rc)
		return ERR_PTR(rc);
	return pntsd;

}

static struct cifs_ntsd *
get_smb2_acl_by_path(struct cifs_sb_info *cifs_sb,
		const char *path, u32 *pacllen)
{
	struct cifs_ntsd *pntsd = NULL;
	u8 oplock = SMB2_OPLOCK_LEVEL_NONE;
	unsigned int xid;
	int rc;
	struct cifs_tcon *tcon;
	struct tcon_link *tlink = cifs_sb_tlink(cifs_sb);
	struct cifs_fid fid;
	struct cifs_open_parms oparms;
	__le16 *utf16_path;

	cifs_dbg(FYI, "get smb3 acl for path %s\n", path);
	if (IS_ERR(tlink))
		return ERR_CAST(tlink);

	tcon = tlink_tcon(tlink);
	xid = get_xid();

	if (backup_cred(cifs_sb))
		oparms.create_options = CREATE_OPEN_BACKUP_INTENT;
	else
		oparms.create_options = 0;

	utf16_path = cifs_convert_path_to_utf16(path, cifs_sb);
	if (!utf16_path)
		return ERR_PTR(-ENOMEM);

	oparms.tcon = tcon;
	oparms.desired_access = READ_CONTROL;
	oparms.disposition = FILE_OPEN;
	oparms.fid = &fid;
	oparms.reconnect = false;

	rc = SMB2_open(xid, &oparms, utf16_path, &oplock, NULL, NULL);
	kfree(utf16_path);
	if (!rc) {
		rc = SMB2_query_acl(xid, tlink_tcon(tlink), fid.persistent_fid,
			    fid.volatile_fid, (void **)&pntsd, pacllen);
		SMB2_close(xid, tcon, fid.persistent_fid, fid.volatile_fid);
	}

	cifs_put_tlink(tlink);
	free_xid(xid);

	cifs_dbg(FYI, "%s: rc = %d ACL len %d\n", __func__, rc, *pacllen);
	if (rc)
		return ERR_PTR(rc);
	return pntsd;
}

#ifdef CONFIG_CIFS_ACL
static int
set_smb2_acl(struct cifs_ntsd *pnntsd, __u32 acllen,
		struct inode *inode, const char *path, int aclflag)
{
	u8 oplock = SMB2_OPLOCK_LEVEL_NONE;
	unsigned int xid;
	int rc, access_flags = 0;
	struct cifs_tcon *tcon;
	struct cifs_sb_info *cifs_sb = CIFS_SB(inode->i_sb);
	struct tcon_link *tlink = cifs_sb_tlink(cifs_sb);
	struct cifs_fid fid;
	struct cifs_open_parms oparms;
	__le16 *utf16_path;

	cifs_dbg(FYI, "set smb3 acl for path %s\n", path);
	if (IS_ERR(tlink))
		return PTR_ERR(tlink);

	tcon = tlink_tcon(tlink);
	xid = get_xid();

	if (backup_cred(cifs_sb))
		oparms.create_options = CREATE_OPEN_BACKUP_INTENT;
	else
		oparms.create_options = 0;

	if (aclflag == CIFS_ACL_OWNER || aclflag == CIFS_ACL_GROUP)
		access_flags = WRITE_OWNER;
	else
		access_flags = WRITE_DAC;

	utf16_path = cifs_convert_path_to_utf16(path, cifs_sb);
	if (!utf16_path)
		return -ENOMEM;

	oparms.tcon = tcon;
	oparms.desired_access = access_flags;
	oparms.disposition = FILE_OPEN;
	oparms.path = path;
	oparms.fid = &fid;
	oparms.reconnect = false;

	rc = SMB2_open(xid, &oparms, utf16_path, &oplock, NULL, NULL);
	kfree(utf16_path);
	if (!rc) {
		rc = SMB2_set_acl(xid, tlink_tcon(tlink), fid.persistent_fid,
			    fid.volatile_fid, pnntsd, acllen, aclflag);
		SMB2_close(xid, tcon, fid.persistent_fid, fid.volatile_fid);
	}

	cifs_put_tlink(tlink);
	free_xid(xid);
	return rc;
}
#endif /* CIFS_ACL */

/* Retrieve an ACL from the server */
static struct cifs_ntsd *
get_smb2_acl(struct cifs_sb_info *cifs_sb,
				      struct inode *inode, const char *path,
				      u32 *pacllen)
{
	struct cifs_ntsd *pntsd = NULL;
	struct cifsFileInfo *open_file = NULL;

	if (inode)
		open_file = find_readable_file(CIFS_I(inode), true);
	if (!open_file)
		return get_smb2_acl_by_path(cifs_sb, path, pacllen);

	pntsd = get_smb2_acl_by_fid(cifs_sb, &open_file->fid, pacllen);
	cifsFileInfo_put(open_file);
	return pntsd;
}
#endif

static long smb3_zero_range(struct file *file, struct cifs_tcon *tcon,
			    loff_t offset, loff_t len, bool keep_size)
{
	struct inode *inode;
	struct cifsInodeInfo *cifsi;
	struct cifsFileInfo *cfile = file->private_data;
	struct file_zero_data_information fsctl_buf;
	long rc;
	unsigned int xid;

	xid = get_xid();

	inode = d_inode(cfile->dentry);
	cifsi = CIFS_I(inode);

	/* if file not oplocked can't be sure whether asking to extend size */
	if (!CIFS_CACHE_READ(cifsi))
		if (keep_size == false)
			return -EOPNOTSUPP;

	/*
	 * Must check if file sparse since fallocate -z (zero range) assumes
	 * non-sparse allocation
	 */
	if (!(cifsi->cifsAttrs & FILE_ATTRIBUTE_SPARSE_FILE))
		return -EOPNOTSUPP;

	/*
	 * need to make sure we are not asked to extend the file since the SMB3
	 * fsctl does not change the file size. In the future we could change
	 * this to zero the first part of the range then set the file size
	 * which for a non sparse file would zero the newly extended range
	 */
	if (keep_size == false)
		if (i_size_read(inode) < offset + len)
			return -EOPNOTSUPP;

	cifs_dbg(FYI, "offset %lld len %lld", offset, len);

	fsctl_buf.FileOffset = cpu_to_le64(offset);
	fsctl_buf.BeyondFinalZero = cpu_to_le64(offset + len);

	rc = SMB2_ioctl(xid, tcon, cfile->fid.persistent_fid,
			cfile->fid.volatile_fid, FSCTL_SET_ZERO_DATA,
			true /* is_fctl */, false /* use_ipc */,
			(char *)&fsctl_buf,
			sizeof(struct file_zero_data_information), NULL, NULL);
	free_xid(xid);
	return rc;
}

static long smb3_punch_hole(struct file *file, struct cifs_tcon *tcon,
			    loff_t offset, loff_t len)
{
	struct inode *inode;
	struct cifsInodeInfo *cifsi;
	struct cifsFileInfo *cfile = file->private_data;
	struct file_zero_data_information fsctl_buf;
	long rc;
	unsigned int xid;
	__u8 set_sparse = 1;

	xid = get_xid();

	inode = d_inode(cfile->dentry);
	cifsi = CIFS_I(inode);

	/* Need to make file sparse, if not already, before freeing range. */
	/* Consider adding equivalent for compressed since it could also work */
	if (!smb2_set_sparse(xid, tcon, cfile, inode, set_sparse))
		return -EOPNOTSUPP;

	cifs_dbg(FYI, "offset %lld len %lld", offset, len);

	fsctl_buf.FileOffset = cpu_to_le64(offset);
	fsctl_buf.BeyondFinalZero = cpu_to_le64(offset + len);

	rc = SMB2_ioctl(xid, tcon, cfile->fid.persistent_fid,
			cfile->fid.volatile_fid, FSCTL_SET_ZERO_DATA,
			true /* is_fctl */, false /* use_ipc */,
			(char *)&fsctl_buf,
			sizeof(struct file_zero_data_information), NULL, NULL);
	free_xid(xid);
	return rc;
}

static long smb3_simple_falloc(struct file *file, struct cifs_tcon *tcon,
			    loff_t off, loff_t len, bool keep_size)
{
	struct inode *inode;
	struct cifsInodeInfo *cifsi;
	struct cifsFileInfo *cfile = file->private_data;
	long rc = -EOPNOTSUPP;
	unsigned int xid;

	xid = get_xid();

	inode = d_inode(cfile->dentry);
	cifsi = CIFS_I(inode);

	/* if file not oplocked can't be sure whether asking to extend size */
	if (!CIFS_CACHE_READ(cifsi))
		if (keep_size == false)
			return -EOPNOTSUPP;

	/*
	 * Files are non-sparse by default so falloc may be a no-op
	 * Must check if file sparse. If not sparse, and not extending
	 * then no need to do anything since file already allocated
	 */
	if ((cifsi->cifsAttrs & FILE_ATTRIBUTE_SPARSE_FILE) == 0) {
		if (keep_size == true)
			return 0;
		/* check if extending file */
		else if (i_size_read(inode) >= off + len)
			/* not extending file and already not sparse */
			return 0;
		/* BB: in future add else clause to extend file */
		else
			return -EOPNOTSUPP;
	}

	if ((keep_size == true) || (i_size_read(inode) >= off + len)) {
		/*
		 * Check if falloc starts within first few pages of file
		 * and ends within a few pages of the end of file to
		 * ensure that most of file is being forced to be
		 * fallocated now. If so then setting whole file sparse
		 * ie potentially making a few extra pages at the beginning
		 * or end of the file non-sparse via set_sparse is harmless.
		 */
		if ((off > 8192) || (off + len + 8192 < i_size_read(inode)))
			return -EOPNOTSUPP;

		rc = smb2_set_sparse(xid, tcon, cfile, inode, false);
	}
	/* BB: else ... in future add code to extend file and set sparse */


	free_xid(xid);
	return rc;
}


static long smb3_fallocate(struct file *file, struct cifs_tcon *tcon, int mode,
			   loff_t off, loff_t len)
{
	/* KEEP_SIZE already checked for by do_fallocate */
	if (mode & FALLOC_FL_PUNCH_HOLE)
		return smb3_punch_hole(file, tcon, off, len);
	else if (mode & FALLOC_FL_ZERO_RANGE) {
		if (mode & FALLOC_FL_KEEP_SIZE)
			return smb3_zero_range(file, tcon, off, len, true);
		return smb3_zero_range(file, tcon, off, len, false);
	} else if (mode == FALLOC_FL_KEEP_SIZE)
		return smb3_simple_falloc(file, tcon, off, len, true);
	else if (mode == 0)
		return smb3_simple_falloc(file, tcon, off, len, false);

	return -EOPNOTSUPP;
}

static void
smb2_downgrade_oplock(struct TCP_Server_Info *server,
			struct cifsInodeInfo *cinode, bool set_level2)
{
	if (set_level2)
		server->ops->set_oplock_level(cinode, SMB2_OPLOCK_LEVEL_II,
						0, NULL);
	else
		server->ops->set_oplock_level(cinode, 0, 0, NULL);
}

static void
smb2_set_oplock_level(struct cifsInodeInfo *cinode, __u32 oplock,
		      unsigned int epoch, bool *purge_cache)
{
	oplock &= 0xFF;
	if (oplock == SMB2_OPLOCK_LEVEL_NOCHANGE)
		return;
	if (oplock == SMB2_OPLOCK_LEVEL_BATCH) {
		cinode->oplock = CIFS_CACHE_RHW_FLG;
		cifs_dbg(FYI, "Batch Oplock granted on inode %p\n",
			 &cinode->vfs_inode);
	} else if (oplock == SMB2_OPLOCK_LEVEL_EXCLUSIVE) {
		cinode->oplock = CIFS_CACHE_RW_FLG;
		cifs_dbg(FYI, "Exclusive Oplock granted on inode %p\n",
			 &cinode->vfs_inode);
	} else if (oplock == SMB2_OPLOCK_LEVEL_II) {
		cinode->oplock = CIFS_CACHE_READ_FLG;
		cifs_dbg(FYI, "Level II Oplock granted on inode %p\n",
			 &cinode->vfs_inode);
	} else
		cinode->oplock = 0;
}

static void
smb21_set_oplock_level(struct cifsInodeInfo *cinode, __u32 oplock,
		       unsigned int epoch, bool *purge_cache)
{
	char message[5] = {0};

	oplock &= 0xFF;
	if (oplock == SMB2_OPLOCK_LEVEL_NOCHANGE)
		return;

	cinode->oplock = 0;
	if (oplock & SMB2_LEASE_READ_CACHING_HE) {
		cinode->oplock |= CIFS_CACHE_READ_FLG;
		strcat(message, "R");
	}
	if (oplock & SMB2_LEASE_HANDLE_CACHING_HE) {
		cinode->oplock |= CIFS_CACHE_HANDLE_FLG;
		strcat(message, "H");
	}
	if (oplock & SMB2_LEASE_WRITE_CACHING_HE) {
		cinode->oplock |= CIFS_CACHE_WRITE_FLG;
		strcat(message, "W");
	}
	if (!cinode->oplock)
		strcat(message, "None");
	cifs_dbg(FYI, "%s Lease granted on inode %p\n", message,
		 &cinode->vfs_inode);
}

static void
smb3_set_oplock_level(struct cifsInodeInfo *cinode, __u32 oplock,
		      unsigned int epoch, bool *purge_cache)
{
	unsigned int old_oplock = cinode->oplock;

	smb21_set_oplock_level(cinode, oplock, epoch, purge_cache);

	if (purge_cache) {
		*purge_cache = false;
		if (old_oplock == CIFS_CACHE_READ_FLG) {
			if (cinode->oplock == CIFS_CACHE_READ_FLG &&
			    (epoch - cinode->epoch > 0))
				*purge_cache = true;
			else if (cinode->oplock == CIFS_CACHE_RH_FLG &&
				 (epoch - cinode->epoch > 1))
				*purge_cache = true;
			else if (cinode->oplock == CIFS_CACHE_RHW_FLG &&
				 (epoch - cinode->epoch > 1))
				*purge_cache = true;
			else if (cinode->oplock == 0 &&
				 (epoch - cinode->epoch > 0))
				*purge_cache = true;
		} else if (old_oplock == CIFS_CACHE_RH_FLG) {
			if (cinode->oplock == CIFS_CACHE_RH_FLG &&
			    (epoch - cinode->epoch > 0))
				*purge_cache = true;
			else if (cinode->oplock == CIFS_CACHE_RHW_FLG &&
				 (epoch - cinode->epoch > 1))
				*purge_cache = true;
		}
		cinode->epoch = epoch;
	}
}

static bool
smb2_is_read_op(__u32 oplock)
{
	return oplock == SMB2_OPLOCK_LEVEL_II;
}

static bool
smb21_is_read_op(__u32 oplock)
{
	return (oplock & SMB2_LEASE_READ_CACHING_HE) &&
	       !(oplock & SMB2_LEASE_WRITE_CACHING_HE);
}

static __le32
map_oplock_to_lease(u8 oplock)
{
	if (oplock == SMB2_OPLOCK_LEVEL_EXCLUSIVE)
		return SMB2_LEASE_WRITE_CACHING | SMB2_LEASE_READ_CACHING;
	else if (oplock == SMB2_OPLOCK_LEVEL_II)
		return SMB2_LEASE_READ_CACHING;
	else if (oplock == SMB2_OPLOCK_LEVEL_BATCH)
		return SMB2_LEASE_HANDLE_CACHING | SMB2_LEASE_READ_CACHING |
		       SMB2_LEASE_WRITE_CACHING;
	return 0;
}

static char *
smb2_create_lease_buf(u8 *lease_key, u8 oplock)
{
	struct create_lease *buf;

	buf = kzalloc(sizeof(struct create_lease), GFP_KERNEL);
	if (!buf)
		return NULL;

	buf->lcontext.LeaseKeyLow = cpu_to_le64(*((u64 *)lease_key));
	buf->lcontext.LeaseKeyHigh = cpu_to_le64(*((u64 *)(lease_key + 8)));
	buf->lcontext.LeaseState = map_oplock_to_lease(oplock);

	buf->ccontext.DataOffset = cpu_to_le16(offsetof
					(struct create_lease, lcontext));
	buf->ccontext.DataLength = cpu_to_le32(sizeof(struct lease_context));
	buf->ccontext.NameOffset = cpu_to_le16(offsetof
				(struct create_lease, Name));
	buf->ccontext.NameLength = cpu_to_le16(4);
	/* SMB2_CREATE_REQUEST_LEASE is "RqLs" */
	buf->Name[0] = 'R';
	buf->Name[1] = 'q';
	buf->Name[2] = 'L';
	buf->Name[3] = 's';
	return (char *)buf;
}

static char *
smb3_create_lease_buf(u8 *lease_key, u8 oplock)
{
	struct create_lease_v2 *buf;

	buf = kzalloc(sizeof(struct create_lease_v2), GFP_KERNEL);
	if (!buf)
		return NULL;

	buf->lcontext.LeaseKeyLow = cpu_to_le64(*((u64 *)lease_key));
	buf->lcontext.LeaseKeyHigh = cpu_to_le64(*((u64 *)(lease_key + 8)));
	buf->lcontext.LeaseState = map_oplock_to_lease(oplock);

	buf->ccontext.DataOffset = cpu_to_le16(offsetof
					(struct create_lease_v2, lcontext));
	buf->ccontext.DataLength = cpu_to_le32(sizeof(struct lease_context_v2));
	buf->ccontext.NameOffset = cpu_to_le16(offsetof
				(struct create_lease_v2, Name));
	buf->ccontext.NameLength = cpu_to_le16(4);
	/* SMB2_CREATE_REQUEST_LEASE is "RqLs" */
	buf->Name[0] = 'R';
	buf->Name[1] = 'q';
	buf->Name[2] = 'L';
	buf->Name[3] = 's';
	return (char *)buf;
}

static __u8
smb2_parse_lease_buf(void *buf, unsigned int *epoch)
{
	struct create_lease *lc = (struct create_lease *)buf;

	*epoch = 0; /* not used */
	if (lc->lcontext.LeaseFlags & SMB2_LEASE_FLAG_BREAK_IN_PROGRESS)
		return SMB2_OPLOCK_LEVEL_NOCHANGE;
	return le32_to_cpu(lc->lcontext.LeaseState);
}

static __u8
smb3_parse_lease_buf(void *buf, unsigned int *epoch)
{
	struct create_lease_v2 *lc = (struct create_lease_v2 *)buf;

	*epoch = le16_to_cpu(lc->lcontext.Epoch);
	if (lc->lcontext.LeaseFlags & SMB2_LEASE_FLAG_BREAK_IN_PROGRESS)
		return SMB2_OPLOCK_LEVEL_NOCHANGE;
	return le32_to_cpu(lc->lcontext.LeaseState);
}

static unsigned int
smb2_wp_retry_size(struct inode *inode)
{
	return min_t(unsigned int, CIFS_SB(inode->i_sb)->wsize,
		     SMB2_MAX_BUFFER_SIZE);
}

static bool
smb2_dir_needs_close(struct cifsFileInfo *cfile)
{
	return !cfile->invalidHandle;
}

static void
fill_transform_hdr(struct smb2_transform_hdr *tr_hdr, struct smb_rqst *old_rq)
{
	struct smb2_sync_hdr *shdr =
			(struct smb2_sync_hdr *)old_rq->rq_iov[1].iov_base;
	unsigned int orig_len = get_rfc1002_length(old_rq->rq_iov[0].iov_base);

	memset(tr_hdr, 0, sizeof(struct smb2_transform_hdr));
	tr_hdr->ProtocolId = SMB2_TRANSFORM_PROTO_NUM;
	tr_hdr->OriginalMessageSize = cpu_to_le32(orig_len);
	tr_hdr->Flags = cpu_to_le16(0x01);
	get_random_bytes(&tr_hdr->Nonce, SMB3_AES128CMM_NONCE);
	memcpy(&tr_hdr->SessionId, &shdr->SessionId, 8);
	inc_rfc1001_len(tr_hdr, sizeof(struct smb2_transform_hdr) - 4);
	inc_rfc1001_len(tr_hdr, orig_len);
}

static struct scatterlist *
init_sg(struct smb_rqst *rqst, u8 *sign)
{
	unsigned int sg_len = rqst->rq_nvec + rqst->rq_npages + 1;
	unsigned int assoc_data_len = sizeof(struct smb2_transform_hdr) - 24;
	struct scatterlist *sg;
	unsigned int i;
	unsigned int j;

	sg = kmalloc_array(sg_len, sizeof(struct scatterlist), GFP_KERNEL);
	if (!sg)
		return NULL;

	sg_init_table(sg, sg_len);
	sg_set_buf(&sg[0], rqst->rq_iov[0].iov_base + 24, assoc_data_len);
	for (i = 1; i < rqst->rq_nvec; i++)
		sg_set_buf(&sg[i], rqst->rq_iov[i].iov_base,
						rqst->rq_iov[i].iov_len);
	for (j = 0; i < sg_len - 1; i++, j++) {
		unsigned int len = (j < rqst->rq_npages - 1) ? rqst->rq_pagesz
							: rqst->rq_tailsz;
		sg_set_page(&sg[i], rqst->rq_pages[j], len, 0);
	}
	sg_set_buf(&sg[sg_len - 1], sign, SMB2_SIGNATURE_SIZE);
	return sg;
}

struct cifs_crypt_result {
	int err;
	struct completion completion;
};

static void cifs_crypt_complete(struct crypto_async_request *req, int err)
{
	struct cifs_crypt_result *res = req->data;

	if (err == -EINPROGRESS)
		return;

	res->err = err;
	complete(&res->completion);
}

static int
smb2_get_enc_key(struct TCP_Server_Info *server, __u64 ses_id, int enc, u8 *key)
{
	struct cifs_ses *ses;
	u8 *ses_enc_key;

	spin_lock(&cifs_tcp_ses_lock);
	list_for_each_entry(ses, &server->smb_ses_list, smb_ses_list) {
		if (ses->Suid != ses_id)
			continue;
		ses_enc_key = enc ? ses->smb3encryptionkey :
							ses->smb3decryptionkey;
		memcpy(key, ses_enc_key, SMB3_SIGN_KEY_SIZE);
		spin_unlock(&cifs_tcp_ses_lock);
		return 0;
	}
	spin_unlock(&cifs_tcp_ses_lock);

	return 1;
}
/*
 * Encrypt or decrypt @rqst message. @rqst has the following format:
 * iov[0] - transform header (associate data),
 * iov[1-N] and pages - data to encrypt.
 * On success return encrypted data in iov[1-N] and pages, leave iov[0]
 * untouched.
 */
static int
crypt_message(struct TCP_Server_Info *server, struct smb_rqst *rqst, int enc)
{
	struct smb2_transform_hdr *tr_hdr =
			(struct smb2_transform_hdr *)rqst->rq_iov[0].iov_base;
	unsigned int assoc_data_len = sizeof(struct smb2_transform_hdr) - 24;
	int rc = 0;
	struct scatterlist *sg;
	u8 sign[SMB2_SIGNATURE_SIZE] = {};
	u8 key[SMB3_SIGN_KEY_SIZE];
	struct aead_request *req;
	char *iv;
	unsigned int iv_len;
	struct cifs_crypt_result result = {0, };
	struct crypto_aead *tfm;
	unsigned int crypt_len = le32_to_cpu(tr_hdr->OriginalMessageSize);

	init_completion(&result.completion);

	rc = smb2_get_enc_key(server, tr_hdr->SessionId, enc, key);
	if (rc) {
		cifs_dbg(VFS, "%s: Could not get %scryption key\n", __func__,
			 enc ? "en" : "de");
		return 0;
	}

	rc = smb3_crypto_aead_allocate(server);
	if (rc) {
		cifs_dbg(VFS, "%s: crypto alloc failed\n", __func__);
		return rc;
	}

	tfm = enc ? server->secmech.ccmaesencrypt :
						server->secmech.ccmaesdecrypt;
	rc = crypto_aead_setkey(tfm, key, SMB3_SIGN_KEY_SIZE);
	if (rc) {
		cifs_dbg(VFS, "%s: Failed to set aead key %d\n", __func__, rc);
		return rc;
	}

	rc = crypto_aead_setauthsize(tfm, SMB2_SIGNATURE_SIZE);
	if (rc) {
		cifs_dbg(VFS, "%s: Failed to set authsize %d\n", __func__, rc);
		return rc;
	}

	req = aead_request_alloc(tfm, GFP_KERNEL);
	if (!req) {
		cifs_dbg(VFS, "%s: Failed to alloc aead request", __func__);
		return -ENOMEM;
	}

	if (!enc) {
		memcpy(sign, &tr_hdr->Signature, SMB2_SIGNATURE_SIZE);
		crypt_len += SMB2_SIGNATURE_SIZE;
	}

	sg = init_sg(rqst, sign);
	if (!sg) {
		cifs_dbg(VFS, "%s: Failed to init sg", __func__);
		rc = -ENOMEM;
		goto free_req;
	}

	iv_len = crypto_aead_ivsize(tfm);
	iv = kzalloc(iv_len, GFP_KERNEL);
	if (!iv) {
		cifs_dbg(VFS, "%s: Failed to alloc IV", __func__);
		rc = -ENOMEM;
		goto free_sg;
	}
	iv[0] = 3;
	memcpy(iv + 1, (char *)tr_hdr->Nonce, SMB3_AES128CMM_NONCE);

	aead_request_set_crypt(req, sg, sg, crypt_len, iv);
	aead_request_set_ad(req, assoc_data_len);

	aead_request_set_callback(req, CRYPTO_TFM_REQ_MAY_BACKLOG,
				  cifs_crypt_complete, &result);

	rc = enc ? crypto_aead_encrypt(req) : crypto_aead_decrypt(req);

	if (rc == -EINPROGRESS || rc == -EBUSY) {
		wait_for_completion(&result.completion);
		rc = result.err;
	}

	if (!rc && enc)
		memcpy(&tr_hdr->Signature, sign, SMB2_SIGNATURE_SIZE);

	kfree(iv);
free_sg:
	kfree(sg);
free_req:
	kfree(req);
	return rc;
}

static int
smb3_init_transform_rq(struct TCP_Server_Info *server, struct smb_rqst *new_rq,
		       struct smb_rqst *old_rq)
{
	struct kvec *iov;
	struct page **pages;
	struct smb2_transform_hdr *tr_hdr;
	unsigned int npages = old_rq->rq_npages;
	int i;
	int rc = -ENOMEM;

	pages = kmalloc_array(npages, sizeof(struct page *), GFP_KERNEL);
	if (!pages)
		return rc;

	new_rq->rq_pages = pages;
	new_rq->rq_npages = old_rq->rq_npages;
	new_rq->rq_pagesz = old_rq->rq_pagesz;
	new_rq->rq_tailsz = old_rq->rq_tailsz;

	for (i = 0; i < npages; i++) {
		pages[i] = alloc_page(GFP_KERNEL|__GFP_HIGHMEM);
		if (!pages[i])
			goto err_free_pages;
	}

	iov = kmalloc_array(old_rq->rq_nvec, sizeof(struct kvec), GFP_KERNEL);
	if (!iov)
		goto err_free_pages;

	/* copy all iovs from the old except the 1st one (rfc1002 length) */
	memcpy(&iov[1], &old_rq->rq_iov[1],
				sizeof(struct kvec) * (old_rq->rq_nvec - 1));
	new_rq->rq_iov = iov;
	new_rq->rq_nvec = old_rq->rq_nvec;

	tr_hdr = kmalloc(sizeof(struct smb2_transform_hdr), GFP_KERNEL);
	if (!tr_hdr)
		goto err_free_iov;

	/* fill the 1st iov with a transform header */
	fill_transform_hdr(tr_hdr, old_rq);
	new_rq->rq_iov[0].iov_base = tr_hdr;
	new_rq->rq_iov[0].iov_len = sizeof(struct smb2_transform_hdr);

	/* copy pages form the old */
	for (i = 0; i < npages; i++) {
		char *dst = kmap(new_rq->rq_pages[i]);
		char *src = kmap(old_rq->rq_pages[i]);
		unsigned int len = (i < npages - 1) ? new_rq->rq_pagesz :
							new_rq->rq_tailsz;
		memcpy(dst, src, len);
		kunmap(new_rq->rq_pages[i]);
		kunmap(old_rq->rq_pages[i]);
	}

	rc = crypt_message(server, new_rq, 1);
	cifs_dbg(FYI, "encrypt message returned %d", rc);
	if (rc)
		goto err_free_tr_hdr;

	return rc;

err_free_tr_hdr:
	kfree(tr_hdr);
err_free_iov:
	kfree(iov);
err_free_pages:
	for (i = i - 1; i >= 0; i--)
		put_page(pages[i]);
	kfree(pages);
	return rc;
}

static void
smb3_free_transform_rq(struct smb_rqst *rqst)
{
	int i = rqst->rq_npages - 1;

	for (; i >= 0; i--)
		put_page(rqst->rq_pages[i]);
	kfree(rqst->rq_pages);
	/* free transform header */
	kfree(rqst->rq_iov[0].iov_base);
	kfree(rqst->rq_iov);
}

static int
smb3_is_transform_hdr(void *buf)
{
	struct smb2_transform_hdr *trhdr = buf;

	return trhdr->ProtocolId == SMB2_TRANSFORM_PROTO_NUM;
}

static int
decrypt_raw_data(struct TCP_Server_Info *server, char *buf,
		 unsigned int buf_data_size, struct page **pages,
		 unsigned int npages, unsigned int page_data_size)
{
	struct kvec iov[2];
	struct smb_rqst rqst = {NULL};
	struct smb2_hdr *hdr;
	int rc;

	iov[0].iov_base = buf;
	iov[0].iov_len = sizeof(struct smb2_transform_hdr);
	iov[1].iov_base = buf + sizeof(struct smb2_transform_hdr);
	iov[1].iov_len = buf_data_size;

	rqst.rq_iov = iov;
	rqst.rq_nvec = 2;
	rqst.rq_pages = pages;
	rqst.rq_npages = npages;
	rqst.rq_pagesz = PAGE_SIZE;
	rqst.rq_tailsz = (page_data_size % PAGE_SIZE) ? : PAGE_SIZE;

	rc = crypt_message(server, &rqst, 0);
	cifs_dbg(FYI, "decrypt message returned %d\n", rc);

	if (rc)
		return rc;

	memmove(buf + 4, iov[1].iov_base, buf_data_size);
	hdr = (struct smb2_hdr *)buf;
	hdr->smb2_buf_length = cpu_to_be32(buf_data_size + page_data_size);
	server->total_read = buf_data_size + page_data_size + 4;

	return rc;
}

static int
read_data_into_pages(struct TCP_Server_Info *server, struct page **pages,
		     unsigned int npages, unsigned int len)
{
	int i;
	int length;

	for (i = 0; i < npages; i++) {
		struct page *page = pages[i];
		size_t n;

		n = len;
		if (len >= PAGE_SIZE) {
			/* enough data to fill the page */
			n = PAGE_SIZE;
			len -= n;
		} else {
			zero_user(page, len, PAGE_SIZE - len);
			len = 0;
		}
		length = cifs_read_page_from_socket(server, page, n);
		if (length < 0)
			return length;
		server->total_read += length;
	}

	return 0;
}

static int
init_read_bvec(struct page **pages, unsigned int npages, unsigned int data_size,
	       unsigned int cur_off, struct bio_vec **page_vec)
{
	struct bio_vec *bvec;
	int i;

	bvec = kcalloc(npages, sizeof(struct bio_vec), GFP_KERNEL);
	if (!bvec)
		return -ENOMEM;

	for (i = 0; i < npages; i++) {
		bvec[i].bv_page = pages[i];
		bvec[i].bv_offset = (i == 0) ? cur_off : 0;
		bvec[i].bv_len = min_t(unsigned int, PAGE_SIZE, data_size);
		data_size -= bvec[i].bv_len;
	}

	if (data_size != 0) {
		cifs_dbg(VFS, "%s: something went wrong\n", __func__);
		kfree(bvec);
		return -EIO;
	}

	*page_vec = bvec;
	return 0;
}

static int
handle_read_data(struct TCP_Server_Info *server, struct mid_q_entry *mid,
		 char *buf, unsigned int buf_len, struct page **pages,
		 unsigned int npages, unsigned int page_data_size)
{
	unsigned int data_offset;
	unsigned int data_len;
	unsigned int cur_off;
	unsigned int cur_page_idx;
	unsigned int pad_len;
	struct cifs_readdata *rdata = mid->callback_data;
	struct smb2_sync_hdr *shdr = get_sync_hdr(buf);
	struct bio_vec *bvec = NULL;
	struct iov_iter iter;
	struct kvec iov;
	int length;

	if (shdr->Command != SMB2_READ) {
		cifs_dbg(VFS, "only big read responses are supported\n");
		return -ENOTSUPP;
	}

	if (server->ops->is_session_expired &&
	    server->ops->is_session_expired(buf)) {
		cifs_reconnect(server);
		wake_up(&server->response_q);
		return -1;
	}

	if (server->ops->is_status_pending &&
			server->ops->is_status_pending(buf, server, 0))
		return -1;

	rdata->result = server->ops->map_error(buf, false);
	if (rdata->result != 0) {
		cifs_dbg(FYI, "%s: server returned error %d\n",
			 __func__, rdata->result);
		dequeue_mid(mid, rdata->result);
		return 0;
	}

	data_offset = server->ops->read_data_offset(buf) + 4;
	data_len = server->ops->read_data_length(buf);

	if (data_offset < server->vals->read_rsp_size) {
		/*
		 * win2k8 sometimes sends an offset of 0 when the read
		 * is beyond the EOF. Treat it as if the data starts just after
		 * the header.
		 */
		cifs_dbg(FYI, "%s: data offset (%u) inside read response header\n",
			 __func__, data_offset);
		data_offset = server->vals->read_rsp_size;
	} else if (data_offset > MAX_CIFS_SMALL_BUFFER_SIZE) {
		/* data_offset is beyond the end of smallbuf */
		cifs_dbg(FYI, "%s: data offset (%u) beyond end of smallbuf\n",
			 __func__, data_offset);
		rdata->result = -EIO;
		dequeue_mid(mid, rdata->result);
		return 0;
	}

	pad_len = data_offset - server->vals->read_rsp_size;

	if (buf_len <= data_offset) {
		/* read response payload is in pages */
		cur_page_idx = pad_len / PAGE_SIZE;
		cur_off = pad_len % PAGE_SIZE;

		if (cur_page_idx != 0) {
			/* data offset is beyond the 1st page of response */
			cifs_dbg(FYI, "%s: data offset (%u) beyond 1st page of response\n",
				 __func__, data_offset);
			rdata->result = -EIO;
			dequeue_mid(mid, rdata->result);
			return 0;
		}

		if (data_len > page_data_size - pad_len) {
			/* data_len is corrupt -- discard frame */
			rdata->result = -EIO;
			dequeue_mid(mid, rdata->result);
			return 0;
		}

		rdata->result = init_read_bvec(pages, npages, page_data_size,
					       cur_off, &bvec);
		if (rdata->result != 0) {
			dequeue_mid(mid, rdata->result);
			return 0;
		}

		iov_iter_bvec(&iter, WRITE | ITER_BVEC, bvec, npages, data_len);
	} else if (buf_len >= data_offset + data_len) {
		/* read response payload is in buf */
		WARN_ONCE(npages > 0, "read data can be either in buf or in pages");
		iov.iov_base = buf + data_offset;
		iov.iov_len = data_len;
		iov_iter_kvec(&iter, WRITE | ITER_KVEC, &iov, 1, data_len);
	} else {
		/* read response payload cannot be in both buf and pages */
		WARN_ONCE(1, "buf can not contain only a part of read data");
		rdata->result = -EIO;
		dequeue_mid(mid, rdata->result);
		return 0;
	}

	/* set up first iov for signature check */
	rdata->iov[0].iov_base = buf;
	rdata->iov[0].iov_len = 4;
	rdata->iov[1].iov_base = buf + 4;
	rdata->iov[1].iov_len = server->vals->read_rsp_size - 4;
	cifs_dbg(FYI, "0: iov_base=%p iov_len=%zu\n",
		 rdata->iov[0].iov_base, server->vals->read_rsp_size);

	length = rdata->copy_into_pages(server, rdata, &iter);

	kfree(bvec);

	if (length < 0)
		return length;

	dequeue_mid(mid, false);
	return length;
}

static int
receive_encrypted_read(struct TCP_Server_Info *server, struct mid_q_entry **mid)
{
	char *buf = server->smallbuf;
	struct smb2_transform_hdr *tr_hdr = (struct smb2_transform_hdr *)buf;
	unsigned int npages;
	struct page **pages;
	unsigned int len;
	unsigned int buflen = get_rfc1002_length(buf) + 4;
	int rc;
	int i = 0;

	len = min_t(unsigned int, buflen, server->vals->read_rsp_size - 4 +
		sizeof(struct smb2_transform_hdr)) - HEADER_SIZE(server) + 1;

	rc = cifs_read_from_socket(server, buf + HEADER_SIZE(server) - 1, len);
	if (rc < 0)
		return rc;
	server->total_read += rc;

	len = le32_to_cpu(tr_hdr->OriginalMessageSize) + 4 -
						server->vals->read_rsp_size;
	npages = DIV_ROUND_UP(len, PAGE_SIZE);

	pages = kmalloc_array(npages, sizeof(struct page *), GFP_KERNEL);
	if (!pages) {
		rc = -ENOMEM;
		goto discard_data;
	}

	for (; i < npages; i++) {
		pages[i] = alloc_page(GFP_KERNEL|__GFP_HIGHMEM);
		if (!pages[i]) {
			rc = -ENOMEM;
			goto discard_data;
		}
	}

	/* read read data into pages */
	rc = read_data_into_pages(server, pages, npages, len);
	if (rc)
		goto free_pages;

	rc = cifs_discard_remaining_data(server);
	if (rc)
		goto free_pages;

	rc = decrypt_raw_data(server, buf, server->vals->read_rsp_size - 4,
			      pages, npages, len);
	if (rc)
		goto free_pages;

	*mid = smb2_find_mid(server, buf);
	if (*mid == NULL)
		cifs_dbg(FYI, "mid not found\n");
	else {
		cifs_dbg(FYI, "mid found\n");
		(*mid)->decrypted = true;
		rc = handle_read_data(server, *mid, buf,
				      server->vals->read_rsp_size,
				      pages, npages, len);
	}

free_pages:
	for (i = i - 1; i >= 0; i--)
		put_page(pages[i]);
	kfree(pages);
	return rc;
discard_data:
	cifs_discard_remaining_data(server);
	goto free_pages;
}

static int
receive_encrypted_standard(struct TCP_Server_Info *server,
			   struct mid_q_entry **mid)
{
	int length;
	char *buf = server->smallbuf;
	unsigned int pdu_length = get_rfc1002_length(buf);
	unsigned int buf_size;
	struct mid_q_entry *mid_entry;

	/* switch to large buffer if too big for a small one */
	if (pdu_length + 4 > MAX_CIFS_SMALL_BUFFER_SIZE) {
		server->large_buf = true;
		memcpy(server->bigbuf, buf, server->total_read);
		buf = server->bigbuf;
	}

	/* now read the rest */
	length = cifs_read_from_socket(server, buf + HEADER_SIZE(server) - 1,
				pdu_length - HEADER_SIZE(server) + 1 + 4);
	if (length < 0)
		return length;
	server->total_read += length;

	buf_size = pdu_length + 4 - sizeof(struct smb2_transform_hdr);
	length = decrypt_raw_data(server, buf, buf_size, NULL, 0, 0);
	if (length)
		return length;

	mid_entry = smb2_find_mid(server, buf);
	if (mid_entry == NULL)
		cifs_dbg(FYI, "mid not found\n");
	else {
		cifs_dbg(FYI, "mid found\n");
		mid_entry->decrypted = true;
	}

	*mid = mid_entry;

	if (mid_entry && mid_entry->handle)
		return mid_entry->handle(server, mid_entry);

	return cifs_handle_standard(server, mid_entry);
}

static int
smb3_receive_transform(struct TCP_Server_Info *server, struct mid_q_entry **mid)
{
	char *buf = server->smallbuf;
	unsigned int pdu_length = get_rfc1002_length(buf);
	struct smb2_transform_hdr *tr_hdr = (struct smb2_transform_hdr *)buf;
	unsigned int orig_len = le32_to_cpu(tr_hdr->OriginalMessageSize);

	if (pdu_length + 4 < sizeof(struct smb2_transform_hdr) +
						sizeof(struct smb2_sync_hdr)) {
		cifs_dbg(VFS, "Transform message is too small (%u)\n",
			 pdu_length);
		cifs_reconnect(server);
		wake_up(&server->response_q);
		return -ECONNABORTED;
	}

	if (pdu_length + 4 < orig_len + sizeof(struct smb2_transform_hdr)) {
		cifs_dbg(VFS, "Transform message is broken\n");
		cifs_reconnect(server);
		wake_up(&server->response_q);
		return -ECONNABORTED;
	}

	if (pdu_length + 4 > CIFSMaxBufSize + MAX_HEADER_SIZE(server))
		return receive_encrypted_read(server, mid);

	return receive_encrypted_standard(server, mid);
}

int
smb3_handle_read_data(struct TCP_Server_Info *server, struct mid_q_entry *mid)
{
	char *buf = server->large_buf ? server->bigbuf : server->smallbuf;

	return handle_read_data(server, mid, buf, get_rfc1002_length(buf) + 4,
				NULL, 0, 0);
}

struct smb_version_operations smb20_operations = {
	.compare_fids = smb2_compare_fids,
	.setup_request = smb2_setup_request,
	.setup_async_request = smb2_setup_async_request,
	.check_receive = smb2_check_receive,
	.add_credits = smb2_add_credits,
	.set_credits = smb2_set_credits,
	.get_credits_field = smb2_get_credits_field,
	.get_credits = smb2_get_credits,
	.wait_mtu_credits = cifs_wait_mtu_credits,
	.get_next_mid = smb2_get_next_mid,
	.read_data_offset = smb2_read_data_offset,
	.read_data_length = smb2_read_data_length,
	.map_error = map_smb2_to_linux_error,
	.find_mid = smb2_find_mid,
	.check_message = smb2_check_message,
	.dump_detail = smb2_dump_detail,
	.clear_stats = smb2_clear_stats,
	.print_stats = smb2_print_stats,
	.is_oplock_break = smb2_is_valid_oplock_break,
	.handle_cancelled_mid = smb2_handle_cancelled_mid,
	.downgrade_oplock = smb2_downgrade_oplock,
	.need_neg = smb2_need_neg,
	.negotiate = smb2_negotiate,
	.negotiate_wsize = smb2_negotiate_wsize,
	.negotiate_rsize = smb2_negotiate_rsize,
	.sess_setup = SMB2_sess_setup,
	.logoff = SMB2_logoff,
	.tree_connect = SMB2_tcon,
	.tree_disconnect = SMB2_tdis,
	.qfs_tcon = smb2_qfs_tcon,
	.is_path_accessible = smb2_is_path_accessible,
	.can_echo = smb2_can_echo,
	.echo = SMB2_echo,
	.query_path_info = smb2_query_path_info,
	.get_srv_inum = smb2_get_srv_inum,
	.query_file_info = smb2_query_file_info,
	.set_path_size = smb2_set_path_size,
	.set_file_size = smb2_set_file_size,
	.set_file_info = smb2_set_file_info,
	.set_compression = smb2_set_compression,
	.mkdir = smb2_mkdir,
	.mkdir_setinfo = smb2_mkdir_setinfo,
	.rmdir = smb2_rmdir,
	.unlink = smb2_unlink,
	.rename = smb2_rename_path,
	.create_hardlink = smb2_create_hardlink,
	.query_symlink = smb2_query_symlink,
	.query_mf_symlink = smb3_query_mf_symlink,
	.create_mf_symlink = smb3_create_mf_symlink,
	.open = smb2_open_file,
	.set_fid = smb2_set_fid,
	.close = smb2_close_file,
	.flush = smb2_flush_file,
	.async_readv = smb2_async_readv,
	.async_writev = smb2_async_writev,
	.sync_read = smb2_sync_read,
	.sync_write = smb2_sync_write,
	.query_dir_first = smb2_query_dir_first,
	.query_dir_next = smb2_query_dir_next,
	.close_dir = smb2_close_dir,
	.calc_smb_size = smb2_calc_size,
	.is_status_pending = smb2_is_status_pending,
	.is_session_expired = smb2_is_session_expired,
	.oplock_response = smb2_oplock_response,
	.queryfs = smb2_queryfs,
	.mand_lock = smb2_mand_lock,
	.mand_unlock_range = smb2_unlock_range,
	.push_mand_locks = smb2_push_mandatory_locks,
	.get_lease_key = smb2_get_lease_key,
	.set_lease_key = smb2_set_lease_key,
	.new_lease_key = smb2_new_lease_key,
	.calc_signature = smb2_calc_signature,
	.is_read_op = smb2_is_read_op,
	.set_oplock_level = smb2_set_oplock_level,
	.create_lease_buf = smb2_create_lease_buf,
	.parse_lease_buf = smb2_parse_lease_buf,
	.copychunk_range = smb2_copychunk_range,
	.wp_retry_size = smb2_wp_retry_size,
	.dir_needs_close = smb2_dir_needs_close,
	.get_dfs_refer = smb2_get_dfs_refer,
	.select_sectype = smb2_select_sectype,
<<<<<<< HEAD
=======
#ifdef CONFIG_CIFS_XATTR
	.query_all_EAs = smb2_query_eas,
	.set_EA = smb2_set_ea,
#endif /* CIFS_XATTR */
>>>>>>> bb176f67
#ifdef CONFIG_CIFS_ACL
	.get_acl = get_smb2_acl,
	.get_acl_by_fid = get_smb2_acl_by_fid,
	.set_acl = set_smb2_acl,
#endif /* CIFS_ACL */
};

struct smb_version_operations smb21_operations = {
	.compare_fids = smb2_compare_fids,
	.setup_request = smb2_setup_request,
	.setup_async_request = smb2_setup_async_request,
	.check_receive = smb2_check_receive,
	.add_credits = smb2_add_credits,
	.set_credits = smb2_set_credits,
	.get_credits_field = smb2_get_credits_field,
	.get_credits = smb2_get_credits,
	.wait_mtu_credits = smb2_wait_mtu_credits,
	.get_next_mid = smb2_get_next_mid,
	.read_data_offset = smb2_read_data_offset,
	.read_data_length = smb2_read_data_length,
	.map_error = map_smb2_to_linux_error,
	.find_mid = smb2_find_mid,
	.check_message = smb2_check_message,
	.dump_detail = smb2_dump_detail,
	.clear_stats = smb2_clear_stats,
	.print_stats = smb2_print_stats,
	.is_oplock_break = smb2_is_valid_oplock_break,
	.handle_cancelled_mid = smb2_handle_cancelled_mid,
	.downgrade_oplock = smb2_downgrade_oplock,
	.need_neg = smb2_need_neg,
	.negotiate = smb2_negotiate,
	.negotiate_wsize = smb2_negotiate_wsize,
	.negotiate_rsize = smb2_negotiate_rsize,
	.sess_setup = SMB2_sess_setup,
	.logoff = SMB2_logoff,
	.tree_connect = SMB2_tcon,
	.tree_disconnect = SMB2_tdis,
	.qfs_tcon = smb2_qfs_tcon,
	.is_path_accessible = smb2_is_path_accessible,
	.can_echo = smb2_can_echo,
	.echo = SMB2_echo,
	.query_path_info = smb2_query_path_info,
	.get_srv_inum = smb2_get_srv_inum,
	.query_file_info = smb2_query_file_info,
	.set_path_size = smb2_set_path_size,
	.set_file_size = smb2_set_file_size,
	.set_file_info = smb2_set_file_info,
	.set_compression = smb2_set_compression,
	.mkdir = smb2_mkdir,
	.mkdir_setinfo = smb2_mkdir_setinfo,
	.rmdir = smb2_rmdir,
	.unlink = smb2_unlink,
	.rename = smb2_rename_path,
	.create_hardlink = smb2_create_hardlink,
	.query_symlink = smb2_query_symlink,
	.query_mf_symlink = smb3_query_mf_symlink,
	.create_mf_symlink = smb3_create_mf_symlink,
	.open = smb2_open_file,
	.set_fid = smb2_set_fid,
	.close = smb2_close_file,
	.flush = smb2_flush_file,
	.async_readv = smb2_async_readv,
	.async_writev = smb2_async_writev,
	.sync_read = smb2_sync_read,
	.sync_write = smb2_sync_write,
	.query_dir_first = smb2_query_dir_first,
	.query_dir_next = smb2_query_dir_next,
	.close_dir = smb2_close_dir,
	.calc_smb_size = smb2_calc_size,
	.is_status_pending = smb2_is_status_pending,
	.is_session_expired = smb2_is_session_expired,
	.oplock_response = smb2_oplock_response,
	.queryfs = smb2_queryfs,
	.mand_lock = smb2_mand_lock,
	.mand_unlock_range = smb2_unlock_range,
	.push_mand_locks = smb2_push_mandatory_locks,
	.get_lease_key = smb2_get_lease_key,
	.set_lease_key = smb2_set_lease_key,
	.new_lease_key = smb2_new_lease_key,
	.calc_signature = smb2_calc_signature,
	.is_read_op = smb21_is_read_op,
	.set_oplock_level = smb21_set_oplock_level,
	.create_lease_buf = smb2_create_lease_buf,
	.parse_lease_buf = smb2_parse_lease_buf,
	.copychunk_range = smb2_copychunk_range,
	.wp_retry_size = smb2_wp_retry_size,
	.dir_needs_close = smb2_dir_needs_close,
	.enum_snapshots = smb3_enum_snapshots,
	.get_dfs_refer = smb2_get_dfs_refer,
	.select_sectype = smb2_select_sectype,
<<<<<<< HEAD
=======
#ifdef CONFIG_CIFS_XATTR
	.query_all_EAs = smb2_query_eas,
	.set_EA = smb2_set_ea,
#endif /* CIFS_XATTR */
>>>>>>> bb176f67
#ifdef CONFIG_CIFS_ACL
	.get_acl = get_smb2_acl,
	.get_acl_by_fid = get_smb2_acl_by_fid,
	.set_acl = set_smb2_acl,
#endif /* CIFS_ACL */
};

struct smb_version_operations smb30_operations = {
	.compare_fids = smb2_compare_fids,
	.setup_request = smb2_setup_request,
	.setup_async_request = smb2_setup_async_request,
	.check_receive = smb2_check_receive,
	.add_credits = smb2_add_credits,
	.set_credits = smb2_set_credits,
	.get_credits_field = smb2_get_credits_field,
	.get_credits = smb2_get_credits,
	.wait_mtu_credits = smb2_wait_mtu_credits,
	.get_next_mid = smb2_get_next_mid,
	.read_data_offset = smb2_read_data_offset,
	.read_data_length = smb2_read_data_length,
	.map_error = map_smb2_to_linux_error,
	.find_mid = smb2_find_mid,
	.check_message = smb2_check_message,
	.dump_detail = smb2_dump_detail,
	.clear_stats = smb2_clear_stats,
	.print_stats = smb2_print_stats,
	.dump_share_caps = smb2_dump_share_caps,
	.is_oplock_break = smb2_is_valid_oplock_break,
	.handle_cancelled_mid = smb2_handle_cancelled_mid,
	.downgrade_oplock = smb2_downgrade_oplock,
	.need_neg = smb2_need_neg,
	.negotiate = smb2_negotiate,
	.negotiate_wsize = smb2_negotiate_wsize,
	.negotiate_rsize = smb2_negotiate_rsize,
	.sess_setup = SMB2_sess_setup,
	.logoff = SMB2_logoff,
	.tree_connect = SMB2_tcon,
	.tree_disconnect = SMB2_tdis,
	.qfs_tcon = smb3_qfs_tcon,
	.is_path_accessible = smb2_is_path_accessible,
	.can_echo = smb2_can_echo,
	.echo = SMB2_echo,
	.query_path_info = smb2_query_path_info,
	.get_srv_inum = smb2_get_srv_inum,
	.query_file_info = smb2_query_file_info,
	.set_path_size = smb2_set_path_size,
	.set_file_size = smb2_set_file_size,
	.set_file_info = smb2_set_file_info,
	.set_compression = smb2_set_compression,
	.mkdir = smb2_mkdir,
	.mkdir_setinfo = smb2_mkdir_setinfo,
	.rmdir = smb2_rmdir,
	.unlink = smb2_unlink,
	.rename = smb2_rename_path,
	.create_hardlink = smb2_create_hardlink,
	.query_symlink = smb2_query_symlink,
	.query_mf_symlink = smb3_query_mf_symlink,
	.create_mf_symlink = smb3_create_mf_symlink,
	.open = smb2_open_file,
	.set_fid = smb2_set_fid,
	.close = smb2_close_file,
	.flush = smb2_flush_file,
	.async_readv = smb2_async_readv,
	.async_writev = smb2_async_writev,
	.sync_read = smb2_sync_read,
	.sync_write = smb2_sync_write,
	.query_dir_first = smb2_query_dir_first,
	.query_dir_next = smb2_query_dir_next,
	.close_dir = smb2_close_dir,
	.calc_smb_size = smb2_calc_size,
	.is_status_pending = smb2_is_status_pending,
	.is_session_expired = smb2_is_session_expired,
	.oplock_response = smb2_oplock_response,
	.queryfs = smb2_queryfs,
	.mand_lock = smb2_mand_lock,
	.mand_unlock_range = smb2_unlock_range,
	.push_mand_locks = smb2_push_mandatory_locks,
	.get_lease_key = smb2_get_lease_key,
	.set_lease_key = smb2_set_lease_key,
	.new_lease_key = smb2_new_lease_key,
	.generate_signingkey = generate_smb30signingkey,
	.calc_signature = smb3_calc_signature,
	.set_integrity  = smb3_set_integrity,
	.is_read_op = smb21_is_read_op,
	.set_oplock_level = smb3_set_oplock_level,
	.create_lease_buf = smb3_create_lease_buf,
	.parse_lease_buf = smb3_parse_lease_buf,
	.copychunk_range = smb2_copychunk_range,
	.duplicate_extents = smb2_duplicate_extents,
	.validate_negotiate = smb3_validate_negotiate,
	.wp_retry_size = smb2_wp_retry_size,
	.dir_needs_close = smb2_dir_needs_close,
	.fallocate = smb3_fallocate,
	.enum_snapshots = smb3_enum_snapshots,
	.init_transform_rq = smb3_init_transform_rq,
	.free_transform_rq = smb3_free_transform_rq,
	.is_transform_hdr = smb3_is_transform_hdr,
	.receive_transform = smb3_receive_transform,
	.get_dfs_refer = smb2_get_dfs_refer,
	.select_sectype = smb2_select_sectype,
<<<<<<< HEAD
=======
#ifdef CONFIG_CIFS_XATTR
	.query_all_EAs = smb2_query_eas,
	.set_EA = smb2_set_ea,
#endif /* CIFS_XATTR */
>>>>>>> bb176f67
#ifdef CONFIG_CIFS_ACL
	.get_acl = get_smb2_acl,
	.get_acl_by_fid = get_smb2_acl_by_fid,
	.set_acl = set_smb2_acl,
#endif /* CIFS_ACL */
};

#ifdef CONFIG_CIFS_SMB311
struct smb_version_operations smb311_operations = {
	.compare_fids = smb2_compare_fids,
	.setup_request = smb2_setup_request,
	.setup_async_request = smb2_setup_async_request,
	.check_receive = smb2_check_receive,
	.add_credits = smb2_add_credits,
	.set_credits = smb2_set_credits,
	.get_credits_field = smb2_get_credits_field,
	.get_credits = smb2_get_credits,
	.wait_mtu_credits = smb2_wait_mtu_credits,
	.get_next_mid = smb2_get_next_mid,
	.read_data_offset = smb2_read_data_offset,
	.read_data_length = smb2_read_data_length,
	.map_error = map_smb2_to_linux_error,
	.find_mid = smb2_find_mid,
	.check_message = smb2_check_message,
	.dump_detail = smb2_dump_detail,
	.clear_stats = smb2_clear_stats,
	.print_stats = smb2_print_stats,
	.dump_share_caps = smb2_dump_share_caps,
	.is_oplock_break = smb2_is_valid_oplock_break,
	.handle_cancelled_mid = smb2_handle_cancelled_mid,
	.downgrade_oplock = smb2_downgrade_oplock,
	.need_neg = smb2_need_neg,
	.negotiate = smb2_negotiate,
	.negotiate_wsize = smb2_negotiate_wsize,
	.negotiate_rsize = smb2_negotiate_rsize,
	.sess_setup = SMB2_sess_setup,
	.logoff = SMB2_logoff,
	.tree_connect = SMB2_tcon,
	.tree_disconnect = SMB2_tdis,
	.qfs_tcon = smb3_qfs_tcon,
	.is_path_accessible = smb2_is_path_accessible,
	.can_echo = smb2_can_echo,
	.echo = SMB2_echo,
	.query_path_info = smb2_query_path_info,
	.get_srv_inum = smb2_get_srv_inum,
	.query_file_info = smb2_query_file_info,
	.set_path_size = smb2_set_path_size,
	.set_file_size = smb2_set_file_size,
	.set_file_info = smb2_set_file_info,
	.set_compression = smb2_set_compression,
	.mkdir = smb2_mkdir,
	.mkdir_setinfo = smb2_mkdir_setinfo,
	.rmdir = smb2_rmdir,
	.unlink = smb2_unlink,
	.rename = smb2_rename_path,
	.create_hardlink = smb2_create_hardlink,
	.query_symlink = smb2_query_symlink,
	.query_mf_symlink = smb3_query_mf_symlink,
	.create_mf_symlink = smb3_create_mf_symlink,
	.open = smb2_open_file,
	.set_fid = smb2_set_fid,
	.close = smb2_close_file,
	.flush = smb2_flush_file,
	.async_readv = smb2_async_readv,
	.async_writev = smb2_async_writev,
	.sync_read = smb2_sync_read,
	.sync_write = smb2_sync_write,
	.query_dir_first = smb2_query_dir_first,
	.query_dir_next = smb2_query_dir_next,
	.close_dir = smb2_close_dir,
	.calc_smb_size = smb2_calc_size,
	.is_status_pending = smb2_is_status_pending,
	.is_session_expired = smb2_is_session_expired,
	.oplock_response = smb2_oplock_response,
	.queryfs = smb2_queryfs,
	.mand_lock = smb2_mand_lock,
	.mand_unlock_range = smb2_unlock_range,
	.push_mand_locks = smb2_push_mandatory_locks,
	.get_lease_key = smb2_get_lease_key,
	.set_lease_key = smb2_set_lease_key,
	.new_lease_key = smb2_new_lease_key,
	.generate_signingkey = generate_smb311signingkey,
	.calc_signature = smb3_calc_signature,
	.set_integrity  = smb3_set_integrity,
	.is_read_op = smb21_is_read_op,
	.set_oplock_level = smb3_set_oplock_level,
	.create_lease_buf = smb3_create_lease_buf,
	.parse_lease_buf = smb3_parse_lease_buf,
	.copychunk_range = smb2_copychunk_range,
	.duplicate_extents = smb2_duplicate_extents,
/*	.validate_negotiate = smb3_validate_negotiate, */ /* not used in 3.11 */
	.wp_retry_size = smb2_wp_retry_size,
	.dir_needs_close = smb2_dir_needs_close,
	.fallocate = smb3_fallocate,
	.enum_snapshots = smb3_enum_snapshots,
	.init_transform_rq = smb3_init_transform_rq,
	.free_transform_rq = smb3_free_transform_rq,
	.is_transform_hdr = smb3_is_transform_hdr,
	.receive_transform = smb3_receive_transform,
	.get_dfs_refer = smb2_get_dfs_refer,
	.select_sectype = smb2_select_sectype,
#ifdef CONFIG_CIFS_XATTR
	.query_all_EAs = smb2_query_eas,
	.set_EA = smb2_set_ea,
#endif /* CIFS_XATTR */
};
#endif /* CIFS_SMB311 */

struct smb_version_values smb20_values = {
	.version_string = SMB20_VERSION_STRING,
	.protocol_id = SMB20_PROT_ID,
	.req_capabilities = 0, /* MBZ */
	.large_lock_type = 0,
	.exclusive_lock_type = SMB2_LOCKFLAG_EXCLUSIVE_LOCK,
	.shared_lock_type = SMB2_LOCKFLAG_SHARED_LOCK,
	.unlock_lock_type = SMB2_LOCKFLAG_UNLOCK,
	.header_size = sizeof(struct smb2_hdr),
	.max_header_size = MAX_SMB2_HDR_SIZE,
	.read_rsp_size = sizeof(struct smb2_read_rsp) - 1,
	.lock_cmd = SMB2_LOCK,
	.cap_unix = 0,
	.cap_nt_find = SMB2_NT_FIND,
	.cap_large_files = SMB2_LARGE_FILES,
	.signing_enabled = SMB2_NEGOTIATE_SIGNING_ENABLED | SMB2_NEGOTIATE_SIGNING_REQUIRED,
	.signing_required = SMB2_NEGOTIATE_SIGNING_REQUIRED,
	.create_lease_size = sizeof(struct create_lease),
};

struct smb_version_values smb21_values = {
	.version_string = SMB21_VERSION_STRING,
	.protocol_id = SMB21_PROT_ID,
	.req_capabilities = 0, /* MBZ on negotiate req until SMB3 dialect */
	.large_lock_type = 0,
	.exclusive_lock_type = SMB2_LOCKFLAG_EXCLUSIVE_LOCK,
	.shared_lock_type = SMB2_LOCKFLAG_SHARED_LOCK,
	.unlock_lock_type = SMB2_LOCKFLAG_UNLOCK,
	.header_size = sizeof(struct smb2_hdr),
	.max_header_size = MAX_SMB2_HDR_SIZE,
	.read_rsp_size = sizeof(struct smb2_read_rsp) - 1,
	.lock_cmd = SMB2_LOCK,
	.cap_unix = 0,
	.cap_nt_find = SMB2_NT_FIND,
	.cap_large_files = SMB2_LARGE_FILES,
	.signing_enabled = SMB2_NEGOTIATE_SIGNING_ENABLED | SMB2_NEGOTIATE_SIGNING_REQUIRED,
	.signing_required = SMB2_NEGOTIATE_SIGNING_REQUIRED,
	.create_lease_size = sizeof(struct create_lease),
};

struct smb_version_values smb3any_values = {
	.version_string = SMB3ANY_VERSION_STRING,
	.protocol_id = SMB302_PROT_ID, /* doesn't matter, send protocol array */
	.req_capabilities = SMB2_GLOBAL_CAP_DFS | SMB2_GLOBAL_CAP_LEASING | SMB2_GLOBAL_CAP_LARGE_MTU | SMB2_GLOBAL_CAP_PERSISTENT_HANDLES | SMB2_GLOBAL_CAP_ENCRYPTION,
	.large_lock_type = 0,
	.exclusive_lock_type = SMB2_LOCKFLAG_EXCLUSIVE_LOCK,
	.shared_lock_type = SMB2_LOCKFLAG_SHARED_LOCK,
	.unlock_lock_type = SMB2_LOCKFLAG_UNLOCK,
	.header_size = sizeof(struct smb2_hdr),
	.max_header_size = MAX_SMB2_HDR_SIZE,
	.read_rsp_size = sizeof(struct smb2_read_rsp) - 1,
	.lock_cmd = SMB2_LOCK,
	.cap_unix = 0,
	.cap_nt_find = SMB2_NT_FIND,
	.cap_large_files = SMB2_LARGE_FILES,
	.signing_enabled = SMB2_NEGOTIATE_SIGNING_ENABLED | SMB2_NEGOTIATE_SIGNING_REQUIRED,
	.signing_required = SMB2_NEGOTIATE_SIGNING_REQUIRED,
	.create_lease_size = sizeof(struct create_lease_v2),
};

struct smb_version_values smbdefault_values = {
	.version_string = SMBDEFAULT_VERSION_STRING,
	.protocol_id = SMB302_PROT_ID, /* doesn't matter, send protocol array */
	.req_capabilities = SMB2_GLOBAL_CAP_DFS | SMB2_GLOBAL_CAP_LEASING | SMB2_GLOBAL_CAP_LARGE_MTU | SMB2_GLOBAL_CAP_PERSISTENT_HANDLES | SMB2_GLOBAL_CAP_ENCRYPTION,
	.large_lock_type = 0,
	.exclusive_lock_type = SMB2_LOCKFLAG_EXCLUSIVE_LOCK,
	.shared_lock_type = SMB2_LOCKFLAG_SHARED_LOCK,
	.unlock_lock_type = SMB2_LOCKFLAG_UNLOCK,
	.header_size = sizeof(struct smb2_hdr),
	.max_header_size = MAX_SMB2_HDR_SIZE,
	.read_rsp_size = sizeof(struct smb2_read_rsp) - 1,
	.lock_cmd = SMB2_LOCK,
	.cap_unix = 0,
	.cap_nt_find = SMB2_NT_FIND,
	.cap_large_files = SMB2_LARGE_FILES,
	.signing_enabled = SMB2_NEGOTIATE_SIGNING_ENABLED | SMB2_NEGOTIATE_SIGNING_REQUIRED,
	.signing_required = SMB2_NEGOTIATE_SIGNING_REQUIRED,
	.create_lease_size = sizeof(struct create_lease_v2),
};

struct smb_version_values smb30_values = {
	.version_string = SMB30_VERSION_STRING,
	.protocol_id = SMB30_PROT_ID,
	.req_capabilities = SMB2_GLOBAL_CAP_DFS | SMB2_GLOBAL_CAP_LEASING | SMB2_GLOBAL_CAP_LARGE_MTU | SMB2_GLOBAL_CAP_PERSISTENT_HANDLES | SMB2_GLOBAL_CAP_ENCRYPTION,
	.large_lock_type = 0,
	.exclusive_lock_type = SMB2_LOCKFLAG_EXCLUSIVE_LOCK,
	.shared_lock_type = SMB2_LOCKFLAG_SHARED_LOCK,
	.unlock_lock_type = SMB2_LOCKFLAG_UNLOCK,
	.header_size = sizeof(struct smb2_hdr),
	.max_header_size = MAX_SMB2_HDR_SIZE,
	.read_rsp_size = sizeof(struct smb2_read_rsp) - 1,
	.lock_cmd = SMB2_LOCK,
	.cap_unix = 0,
	.cap_nt_find = SMB2_NT_FIND,
	.cap_large_files = SMB2_LARGE_FILES,
	.signing_enabled = SMB2_NEGOTIATE_SIGNING_ENABLED | SMB2_NEGOTIATE_SIGNING_REQUIRED,
	.signing_required = SMB2_NEGOTIATE_SIGNING_REQUIRED,
	.create_lease_size = sizeof(struct create_lease_v2),
};

struct smb_version_values smb302_values = {
	.version_string = SMB302_VERSION_STRING,
	.protocol_id = SMB302_PROT_ID,
	.req_capabilities = SMB2_GLOBAL_CAP_DFS | SMB2_GLOBAL_CAP_LEASING | SMB2_GLOBAL_CAP_LARGE_MTU | SMB2_GLOBAL_CAP_PERSISTENT_HANDLES | SMB2_GLOBAL_CAP_ENCRYPTION,
	.large_lock_type = 0,
	.exclusive_lock_type = SMB2_LOCKFLAG_EXCLUSIVE_LOCK,
	.shared_lock_type = SMB2_LOCKFLAG_SHARED_LOCK,
	.unlock_lock_type = SMB2_LOCKFLAG_UNLOCK,
	.header_size = sizeof(struct smb2_hdr),
	.max_header_size = MAX_SMB2_HDR_SIZE,
	.read_rsp_size = sizeof(struct smb2_read_rsp) - 1,
	.lock_cmd = SMB2_LOCK,
	.cap_unix = 0,
	.cap_nt_find = SMB2_NT_FIND,
	.cap_large_files = SMB2_LARGE_FILES,
	.signing_enabled = SMB2_NEGOTIATE_SIGNING_ENABLED | SMB2_NEGOTIATE_SIGNING_REQUIRED,
	.signing_required = SMB2_NEGOTIATE_SIGNING_REQUIRED,
	.create_lease_size = sizeof(struct create_lease_v2),
};

#ifdef CONFIG_CIFS_SMB311
struct smb_version_values smb311_values = {
	.version_string = SMB311_VERSION_STRING,
	.protocol_id = SMB311_PROT_ID,
	.req_capabilities = SMB2_GLOBAL_CAP_DFS | SMB2_GLOBAL_CAP_LEASING | SMB2_GLOBAL_CAP_LARGE_MTU | SMB2_GLOBAL_CAP_PERSISTENT_HANDLES | SMB2_GLOBAL_CAP_ENCRYPTION,
	.large_lock_type = 0,
	.exclusive_lock_type = SMB2_LOCKFLAG_EXCLUSIVE_LOCK,
	.shared_lock_type = SMB2_LOCKFLAG_SHARED_LOCK,
	.unlock_lock_type = SMB2_LOCKFLAG_UNLOCK,
	.header_size = sizeof(struct smb2_hdr),
	.max_header_size = MAX_SMB2_HDR_SIZE,
	.read_rsp_size = sizeof(struct smb2_read_rsp) - 1,
	.lock_cmd = SMB2_LOCK,
	.cap_unix = 0,
	.cap_nt_find = SMB2_NT_FIND,
	.cap_large_files = SMB2_LARGE_FILES,
	.signing_enabled = SMB2_NEGOTIATE_SIGNING_ENABLED | SMB2_NEGOTIATE_SIGNING_REQUIRED,
	.signing_required = SMB2_NEGOTIATE_SIGNING_REQUIRED,
	.create_lease_size = sizeof(struct create_lease_v2),
};
#endif /* SMB311 */<|MERGE_RESOLUTION|>--- conflicted
+++ resolved
@@ -2762,13 +2762,10 @@
 	.dir_needs_close = smb2_dir_needs_close,
 	.get_dfs_refer = smb2_get_dfs_refer,
 	.select_sectype = smb2_select_sectype,
-<<<<<<< HEAD
-=======
 #ifdef CONFIG_CIFS_XATTR
 	.query_all_EAs = smb2_query_eas,
 	.set_EA = smb2_set_ea,
 #endif /* CIFS_XATTR */
->>>>>>> bb176f67
 #ifdef CONFIG_CIFS_ACL
 	.get_acl = get_smb2_acl,
 	.get_acl_by_fid = get_smb2_acl_by_fid,
@@ -2859,13 +2856,10 @@
 	.enum_snapshots = smb3_enum_snapshots,
 	.get_dfs_refer = smb2_get_dfs_refer,
 	.select_sectype = smb2_select_sectype,
-<<<<<<< HEAD
-=======
 #ifdef CONFIG_CIFS_XATTR
 	.query_all_EAs = smb2_query_eas,
 	.set_EA = smb2_set_ea,
 #endif /* CIFS_XATTR */
->>>>>>> bb176f67
 #ifdef CONFIG_CIFS_ACL
 	.get_acl = get_smb2_acl,
 	.get_acl_by_fid = get_smb2_acl_by_fid,
@@ -2966,13 +2960,10 @@
 	.receive_transform = smb3_receive_transform,
 	.get_dfs_refer = smb2_get_dfs_refer,
 	.select_sectype = smb2_select_sectype,
-<<<<<<< HEAD
-=======
 #ifdef CONFIG_CIFS_XATTR
 	.query_all_EAs = smb2_query_eas,
 	.set_EA = smb2_set_ea,
 #endif /* CIFS_XATTR */
->>>>>>> bb176f67
 #ifdef CONFIG_CIFS_ACL
 	.get_acl = get_smb2_acl,
 	.get_acl_by_fid = get_smb2_acl_by_fid,
